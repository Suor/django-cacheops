--- conflicted
+++ resolved
@@ -8,27 +8,6 @@
 from django.utils.module_loading import import_string
 
 
-<<<<<<< HEAD
-ALL_OPS = {'get', 'fetch', 'count', 'exists'}
-
-
-class Settings(object):
-    CACHEOPS_ENABLED = True
-    CACHEOPS_REDIS = None
-    CACHEOPS_DEFAULTS = {}
-    CACHEOPS = {}
-    CACHEOPS_LRU = False
-    CACHEOPS_DEGRADE_ON_FAILURE = False
-    FILE_CACHE_DIR = '/tmp/cacheops_file_cache'
-    FILE_CACHE_TIMEOUT = 60*60*24*30
-
-    def __getattribute__(self, name):
-        if hasattr(base_settings, name):
-            return getattr(base_settings, name)
-        return object.__getattribute__(self, name)
-
-settings = Settings()
-=======
 ALL_OPS = {'get', 'fetch', 'count', 'aggregate', 'exists'}
 
 
@@ -57,7 +36,6 @@
 
 settings = Settings()
 setting_changed.connect(lambda setting, **kw: settings.__dict__.pop(setting, None), weak=False)
->>>>>>> adba2dc9
 
 
 @memoize
@@ -69,11 +47,7 @@
         'ops': (),
         'local_get': False,
         'db_agnostic': True,
-<<<<<<< HEAD
-        'write_only': False,
-=======
         'lock': False,
->>>>>>> adba2dc9
     }
     profile_defaults.update(settings.CACHEOPS_DEFAULTS)
 
@@ -102,11 +76,7 @@
     """
     Returns cacheops profile for a model
     """
-<<<<<<< HEAD
-    if model_is_fake(model):
-=======
     if model.__module__ == '__fake__':
->>>>>>> adba2dc9
         return None
 
     model_profiles = prepare_profiles()
@@ -117,8 +87,4 @@
         if guess in model_profiles:
             return model_profiles[guess]
     else:
-        return None
-
-
-def model_is_fake(model):
-    return model.__module__ == '__fake__'+        return None