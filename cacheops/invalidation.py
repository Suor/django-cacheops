--- conflicted
+++ resolved
@@ -2,24 +2,12 @@
 import json
 import threading
 from funcy import memoize, post_processing, ContextDecorator
-<<<<<<< HEAD
-from django.db.models.expressions import F
-# Since Django 1.8, `ExpressionNode` is `Expression`
-try:
-    from django.db.models.expressions import ExpressionNode as Expression
-except ImportError:
-    from django.db.models.expressions import Expression
-
-from .conf import settings
-from .utils import non_proxy, NOT_SERIALIZED_FIELDS
-=======
 from django.db import DEFAULT_DB_ALIAS
 from django.db.models.expressions import F, Expression
 
 from .conf import settings
 from .utils import NOT_SERIALIZED_FIELDS
 from .sharding import get_prefix
->>>>>>> adba2dc9
 from .redis import redis_client, handle_connection_failure, load_script
 from .signals import cache_invalidated
 from .transaction import queue_when_in_transaction
@@ -30,11 +18,7 @@
 
 @queue_when_in_transaction
 @handle_connection_failure
-<<<<<<< HEAD
-def invalidate_dict(model, obj_dict):
-=======
 def invalidate_dict(model, obj_dict, using=DEFAULT_DB_ALIAS):
->>>>>>> adba2dc9
     if no_invalidation.active or not settings.CACHEOPS_ENABLED:
         return
     model = model._meta.concrete_model
