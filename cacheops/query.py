--- conflicted
+++ resolved
@@ -15,13 +15,7 @@
 from django.db.models.sql.datastructures import EmptyResultSet
 from django.db.models.signals import pre_save, post_save, post_delete, m2m_changed
 
-<<<<<<< HEAD
-from .utils import (get_related_classes)
-
-from .conf import model_profile, model_is_fake, settings, ALL_OPS
-=======
 from .conf import model_profile, settings, ALL_OPS
->>>>>>> adba2dc9
 from .utils import monkey_mix, stamp_fields, func_cache_key, cached_view_fab, family_has_profile
 from .sharding import get_prefix
 from .redis import redis_client, handle_connection_failure, load_script
@@ -41,17 +35,11 @@
     """
     Writes data to cache and creates appropriate invalidators.
     """
-<<<<<<< HEAD
-    assert not in_transaction()
-    load_script('cache_thing', settings.CACHEOPS_LRU)(
-        keys=[cache_key],
-=======
     # Could have changed after last check, sometimes superficially
     if transaction_states.is_dirty(dbs):
         return
     load_script('cache_thing', settings.CACHEOPS_LRU)(
         keys=[prefix, cache_key],
->>>>>>> adba2dc9
         args=[
             pickle.dumps(data, -1),
             json.dumps(cond_dnfs, default=str),
@@ -96,24 +84,15 @@
     cond_dnfs = join_with(lcat, map(dnfs, querysets))
     key_extra = [qs._cache_key(prefix=False) for qs in querysets]
     key_extra.append(extra)
-<<<<<<< HEAD
-    if not timeout:
-        timeout = min(qs._cacheprofile['timeout'] for qs in querysets)
-=======
     if timeout is None:
         timeout = min(qs._cacheprofile['timeout'] for qs in querysets)
     if lock is None:
         lock = any(qs._cacheprofile['lock'] for qs in querysets)
->>>>>>> adba2dc9
 
     def decorator(func):
         @wraps(func)
         def wrapper(*args, **kwargs):
-<<<<<<< HEAD
-            if in_transaction() or not settings.CACHEOPS_ENABLED:
-=======
             if not settings.CACHEOPS_ENABLED or transaction_states.is_dirty(dbs):
->>>>>>> adba2dc9
                 return func(*args, **kwargs)
 
             prefix = get_prefix(func=func, _cond_dnfs=cond_dnfs, dbs=dbs)
@@ -197,13 +176,8 @@
         return dnfs(self)
 
     def _cache_results(self, cache_key, results):
-<<<<<<< HEAD
-        cond_dnfs = dnfs(self)
-        cache_thing(cache_key, results, cond_dnfs, self._cacheprofile['timeout'])
-=======
         cache_thing(self._prefix, cache_key, results,
                     self._cond_dnfs, self._cacheprofile['timeout'], dbs=[self.db])
->>>>>>> adba2dc9
 
     def cache(self, ops=None, timeout=None, lock=None):
         """
@@ -226,13 +200,8 @@
 
         if timeout is not None:
             self._cacheprofile['timeout'] = timeout
-<<<<<<< HEAD
-        if write_only is not None:
-            self._cacheprofile['write_only'] = write_only
-=======
         if lock is not None:
             self._cacheprofile['lock'] = lock
->>>>>>> adba2dc9
 
         return self
 
@@ -262,13 +231,6 @@
                 return self
 
         def clone(self, **kwargs):
-<<<<<<< HEAD
-            # NOTE: need to copy profile so that clone changes won't affect this queryset
-            if '_cacheprofile' in self.__dict__ and self._cacheprofile:
-                kwargs.setdefault('_cacheprofile', self._cacheprofile.copy())
-
-=======
->>>>>>> adba2dc9
             clone = self._no_monkey._clone(self, **kwargs)
             clone._cloning = self._cloning - 1 if self._cloning else 0
             # NOTE: need to copy profile so that clone changes won't affect this queryset
@@ -294,12 +256,6 @@
                 return self
 
         def clone(self, klass=None, setup=False, **kwargs):
-<<<<<<< HEAD
-            if '_cacheprofile' in self.__dict__ and self._cacheprofile:
-                kwargs.setdefault('_cacheprofile', self._cacheprofile.copy())
-
-=======
->>>>>>> adba2dc9
             clone = self._no_monkey._clone(self, klass, setup, **kwargs)
             clone._cloning = self._cloning - 1 if self._cloning else 0
             # NOTE: need to copy profile so that clone changes won't affect this queryset
@@ -307,32 +263,6 @@
                 clone._cacheprofile = self._cacheprofile.copy()
             return clone
 
-<<<<<<< HEAD
-    def iterator(self):
-        # If cache is not enabled or in transaction just fall back
-        if not self._cacheprofile or 'fetch' not in self._cacheprofile['ops'] \
-                or in_transaction() or not settings.CACHEOPS_ENABLED:
-            return self._no_monkey.iterator(self)
-
-        cache_key = self._cache_key()
-        if not self._cacheprofile['write_only'] and not self._for_write:
-            # Trying get data from cache
-            cache_data = redis_client.get(cache_key)
-            cache_read.send(sender=self.model, func=None, hit=cache_data is not None)
-            if cache_data is not None:
-                return iter(pickle.loads(cache_data))
-
-        # Cache miss - fetch data from overriden implementation
-        def iterate():
-            # NOTE: we are using self._result_cache to avoid fetching-while-fetching bug #177
-            self._result_cache = []
-            for obj in self._no_monkey.iterator(self):
-                self._result_cache.append(obj)
-                yield obj
-            self._cache_results(cache_key, self._result_cache)
-
-        return iterate()
-=======
     def _fetch_all(self):
         # If already fetched, cache not enabled, within write or in dirty transaction then fall back
         if self._result_cache is not None \
@@ -361,7 +291,6 @@
                 self._cache_results(cache_key, self._result_cache)
 
         return self._no_monkey._fetch_all(self)
->>>>>>> adba2dc9
 
     def count(self):
         if self._cacheprofile and 'count' in self._cacheprofile['ops']:
@@ -478,18 +407,6 @@
 class ManagerMixin(object):
     @once_per('cls')
     def _install_cacheops(self, cls):
-<<<<<<< HEAD
-        if family_has_profile(cls):
-            # Set up signals
-            connect_first(pre_save, self._pre_save, sender=cls)
-            connect_first(post_save, self._post_save, sender=cls)
-            connect_first(post_delete, self._post_delete, sender=cls)
-
-            # Install auto-created models as their module attributes to make them picklable
-            module = sys.modules[cls.__module__]
-            if not hasattr(module, cls.__name__):
-                setattr(module, cls.__name__, cls)
-=======
         # Set up signals
         connect_first(pre_save, self._pre_save, sender=cls)
         connect_first(post_save, self._post_save, sender=cls)
@@ -499,7 +416,6 @@
         module = sys.modules[cls.__module__]
         if not hasattr(module, cls.__name__):
             setattr(module, cls.__name__, cls)
->>>>>>> adba2dc9
 
     # TODO: check if this is still needed
     def contribute_to_class(self, cls, name):
@@ -507,33 +423,14 @@
         # Django migrations create lots of fake models, just skip them
         # NOTE: we make it here rather then inside _install_cacheops()
         #       because we don't want @once_per() to hold refs to all of them.
-<<<<<<< HEAD
-        if not model_is_fake(cls):
-=======
         if cls.__module__ != '__fake__' and family_has_profile(cls):
->>>>>>> adba2dc9
             self._install_cacheops(cls)
 
     def _pre_save(self, sender, instance, **kwargs):
         if not (instance.pk is None or instance._state.adding or no_invalidation.active):
             try:
-<<<<<<< HEAD
-                _old_objs.__dict__[sender, instance.pk] = sender.objects.get(pk=instance.pk)
-
-                # Get all concrete parent and child classes, and mark those for invalidation too
-                related_types = (get_related_classes(sender, parent_classes=True) +
-                                 get_related_classes(sender, parent_classes=False))
-                for related_type in related_types:
-                    try:
-                        related_object = related_type.objects.get(pk=instance.pk)
-                        _old_objs.__dict__[related_type, instance.pk] = related_object
-                    except related_type.DoesNotExist:
-                        pass
-
-=======
                 _old_objs.__dict__[sender, instance.pk] = sender.objects.\
                     using(instance._state.db).get(pk=instance.pk)
->>>>>>> adba2dc9
             except sender.DoesNotExist:
                 pass
 
@@ -547,25 +444,8 @@
             invalidate_obj(old)
         invalidate_obj(instance)
 
-<<<<<<< HEAD
-        # Get all concrete parent and child classes, and mark those for invalidation too
-        related_types = (get_related_classes(sender, parent_classes=True) +
-                         get_related_classes(sender, parent_classes=False))
-        for related_type in related_types:
-            related_old = _old_objs.__dict__.pop((related_type, instance.pk), None)
-            if related_old:
-                invalidate_obj(related_old)
-            try:
-                related_instance = related_type.objects.get(pk=instance.pk)
-                invalidate_obj(related_instance)
-            except related_type.DoesNotExist:
-                pass
-
-        if in_transaction() or not settings.CACHEOPS_ENABLED:
-=======
         # We run invalidations but skip caching if we are dirty
         if transaction_states[instance._state.db].is_dirty():
->>>>>>> adba2dc9
             return
 
         # NOTE: it's possible for this to be a subclass, e.g. proxy, without cacheprofile,
