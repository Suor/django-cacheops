<<<<<<< HEAD
# -*- coding: utf-8 -*-
import copy
=======
>>>>>>> b59406a6
import sys
import json
import threading
import pickle
from random import random

from funcy import select_keys, cached_property, once, once_per, monkey, wraps, walk, chain
from funcy import lmap, map, lcat, join_with

from django.utils.encoding import smart_str, force_text
from django.core.exceptions import ImproperlyConfigured, EmptyResultSet
from django.db import DEFAULT_DB_ALIAS
from django.db.models import Model, Prefetch
from django.db.models.manager import BaseManager
from django.db.models.query import QuerySet
from django.db.models.signals import pre_save, post_save, post_delete, m2m_changed

# This thing reappeared in Django 3.0
try:
    from django.db.models.query import MAX_GET_RESULTS
    from django.db import connections
except ImportError:
    MAX_GET_RESULTS = None

from .conf import model_profile, settings, ALL_OPS
<<<<<<< HEAD
from .utils import monkey_mix, stamp_fields, func_cache_key, cached_view_fab, family_has_profile, get_model_from_lookup
=======
from .utils import monkey_mix, stamp_fields, func_cache_key, cached_view_fab, family_has_profile
from .utils import md5
>>>>>>> b59406a6
from .sharding import get_prefix
from .redis import redis_client, handle_connection_failure, load_script
from .tree import dnfs
from .invalidation import invalidate_obj, invalidate_dict, no_invalidation
from .transaction import transaction_states
from .signals import cache_read


__all__ = ('cached_as', 'cached_view_as', 'install_cacheops')

_local_get_cache = {}


@handle_connection_failure
def cache_thing(prefix, cache_key, data, cond_dnfs, timeout, dbs=(), precall_key=''):
    """
    Writes data to cache and creates appropriate invalidators.

    If precall_key is not the empty string, the data will only be cached if the
    precall_key is set to avoid caching stale data.
    """
    # Could have changed after last check, sometimes superficially
    if transaction_states.is_dirty(dbs):
        return
    load_script('cache_thing', settings.CACHEOPS_LRU)(
        keys=[prefix, cache_key, precall_key],
        args=[
            pickle.dumps(data, -1),
            json.dumps(cond_dnfs, default=str),
            timeout
        ]
    )


def cached_as(*samples, **kwargs):
    """
    Caches results of a function and invalidates them same way as given queryset(s).
    NOTE: Ignores queryset cached ops settings, always caches.

    If keep_fresh is True, this will prevent caching if the given querysets are
    invalidated during the function call. This prevents prolonged caching of
    stale data.
    """
    timeout = kwargs.pop('timeout', None)
    extra = kwargs.pop('extra', None)
    key_func = kwargs.pop('key_func', func_cache_key)
    lock = kwargs.pop('lock', None)
    keep_fresh = kwargs.pop('keep_fresh', False)
    if not samples:
        raise TypeError('Pass a queryset, a model or an object to cache like')
    if kwargs:
        raise TypeError('Unexpected keyword arguments %s' % ', '.join(kwargs))

    # If we unexpectedly get list instead of queryset return identity decorator.
    # Paginator could do this when page.object_list is empty.
    if len(samples) == 1 and isinstance(samples[0], list):
        return lambda func: func

    def _get_queryset(sample):
        if isinstance(sample, Model):
            queryset = sample.__class__.objects.filter(pk=sample.pk)
        elif isinstance(sample, type) and issubclass(sample, Model):
            queryset = sample.objects.all()
        else:
            queryset = sample

        queryset._require_cacheprofile()

        return queryset

    querysets = lmap(_get_queryset, samples)
    dbs = list({qs.db for qs in querysets})
    cond_dnfs = join_with(lcat, map(dnfs, querysets))
    key_extra = [qs._cache_key(prefix=False) for qs in querysets]
    key_extra.append(extra)
    if timeout is None:
        timeout = min(qs._cacheprofile['timeout'] for qs in querysets)
    if lock is None:
        lock = any(qs._cacheprofile['lock'] for qs in querysets)

    def decorator(func):
        @wraps(func)
        def wrapper(*args, **kwargs):
            if not settings.CACHEOPS_ENABLED or transaction_states.is_dirty(dbs):
                return func(*args, **kwargs)

            prefix = get_prefix(func=func, _cond_dnfs=cond_dnfs, dbs=dbs)
            cache_key = prefix + 'as:' + key_func(func, args, kwargs, key_extra)

            with redis_client.getting(cache_key, lock=lock) as cache_data:
                cache_read.send(sender=None, func=func, hit=cache_data is not None)
                if cache_data is not None:
                    return pickle.loads(cache_data)
                else:
                    if keep_fresh:
                        # We call this "asp" for "as precall" because this key is
                        # cached before the actual function is called. We randomize
                        # the key to prevent falsely thinking the key was not
                        # invalidated when in fact it was invalidated and the
                        # function was called again in another process.
                        suffix = key_func(func, args, kwargs, key_extra + [random()])
                        precall_key = prefix + 'asp:' + suffix
                        # Cache a precall_key to watch for invalidation during
                        # the function call. Its value does not matter. If and
                        # only if it remains valid before, during, and after the
                        # call, the result can be cached and returned.
                        cache_thing(prefix, precall_key, 'PRECALL', cond_dnfs, timeout, dbs=dbs)
                    else:
                        precall_key = ''

                    result = func(*args, **kwargs)
                    cache_thing(prefix, cache_key, result, cond_dnfs, timeout, dbs=dbs,
                                precall_key=precall_key)
                    return result

        return wrapper
    return decorator


def cached_view_as(*samples, **kwargs):
    return cached_view_fab(cached_as)(*samples, **kwargs)


class QuerySetMixin(object):
    @cached_property
    def _cacheprofile(self):
        profile = model_profile(self.model)
        return profile.copy() if profile else None

    @cached_property
    def _cloning(self):
        return 1000

    def _require_cacheprofile(self):
        if self._cacheprofile is None:
            raise ImproperlyConfigured(
                'Cacheops is not enabled for %s.%s model.\n'
                'If you don\'t want to cache anything by default '
                'you can configure it with empty ops.'
                    % (self.model._meta.app_label, self.model._meta.model_name))

    def _cache_key(self, prefix=True):
        """
        Compute a cache key for this queryset
        """
        md = md5()
        md.update('%s.%s' % (self.__class__.__module__, self.__class__.__name__))
        # Vary cache key for proxy models
        md.update('%s.%s' % (self.model.__module__, self.model.__name__))
        # Protect from field list changes in model
        md.update(stamp_fields(self.model))
        # Use query SQL as part of a key
        try:
            sql, params = self.query.get_compiler(self.db).as_sql()
            try:
                sql_str = sql % params
            except UnicodeDecodeError:
                sql_str = sql % walk(force_text, params)
            md.update(smart_str(sql_str))
        except EmptyResultSet:
            pass
        # If query results differ depending on database
        if self._cacheprofile and not self._cacheprofile['db_agnostic']:
            md.update(self.db)
        # Iterable class pack results diffrently
        it_class = self._iterable_class
        md.update('%s.%s' % (it_class.__module__, it_class.__name__))

        cache_key = 'q:%s' % md.hexdigest()
        return self._prefix + cache_key if prefix else cache_key

    @cached_property
    def _prefix(self):
        return get_prefix(_queryset=self)

    @cached_property
    def _cond_dnfs(self):
        return dnfs(self)

    def _cache_results(self, cache_key, results):
        cache_thing(self._prefix, cache_key, results,
                    self._cond_dnfs, self._cacheprofile['timeout'], dbs=[self.db])

    def _should_cache(self, op):
        # If cache and op are enabled and not within write or dirty transaction
        return settings.CACHEOPS_ENABLED \
            and self._cacheprofile and op in self._cacheprofile['ops'] \
            and not self._for_write \
            and not transaction_states[self.db].is_dirty()

    def cache(self, ops=None, timeout=None, lock=None):
        """
        Enables caching for given ops
            ops        - a subset of {'get', 'fetch', 'count', 'exists', 'aggregate'},
                         ops caching to be turned on, all enabled by default
            timeout    - override default cache timeout
            lock       - use lock to prevent dog-pile effect

        NOTE: you actually can disable caching by omiting corresponding ops,
              .cache(ops=[]) disables caching for this queryset.
        """
        self._require_cacheprofile()

        if ops is None or ops == 'all':
            ops = ALL_OPS
        if isinstance(ops, str):
            ops = {ops}
        self._cacheprofile['ops'] = set(ops)

        if timeout is not None:
            self._cacheprofile['timeout'] = timeout
        if lock is not None:
            self._cacheprofile['lock'] = lock

        return self

    def nocache(self):
        """
        Convinience method, turns off caching for this queryset
        """
        # cache profile not present means caching is not enabled for this model
        if self._cacheprofile is None:
            return self
        else:
            return self.cache(ops=[])

    def cache_prefetch_related(self, *lookups):
        """
        Same as prefetch_related but attempts to pull relations from the cache instead

            lookups    - same as for django's vanilla prefetch_related()
        """

        # If relations are already fetched there is no point to continuing
        if self._prefetch_done:
            return self

        prefetches = []

        for pf in lookups:
            if isinstance(pf, Prefetch):
                item = copy.copy(pf)
                item.queryset = item.queryset.cache(ops=['fetch'])
                prefetches.append(item)

            if isinstance(pf, str):
                model_class = get_model_from_lookup(self.model, pf)
                prefetches.append(
                    Prefetch(pf, model_class._default_manager.all().cache(ops=['fetch']))
                )

        return self.prefetch_related(*prefetches)


    def cloning(self, cloning=1000):
        self._cloning = cloning
        return self

    def inplace(self):
        return self.cloning(0)

    def _clone(self, **kwargs):
        if self._cloning:
            return self.clone(**kwargs)
        else:
            self.__dict__.update(kwargs)
            return self

    def clone(self, **kwargs):
        clone = self._no_monkey._clone(self, **kwargs)
        clone._cloning = self._cloning - 1 if self._cloning else 0
        # NOTE: need to copy profile so that clone changes won't affect this queryset
        if self.__dict__.get('_cacheprofile'):
            clone._cacheprofile = self._cacheprofile.copy()
        return clone

    def _fetch_all(self):
        # If already fetched or should pass by then fall back
        if self._result_cache is not None or not self._should_cache('fetch'):
            return self._no_monkey._fetch_all(self)

        cache_key = self._cache_key()
        lock = self._cacheprofile['lock']

        with redis_client.getting(cache_key, lock=lock) as cache_data:
            cache_read.send(sender=self.model, func=None, hit=cache_data is not None)
            if cache_data is not None:
                self._result_cache = pickle.loads(cache_data)
            else:
                self._result_cache = list(self._iterable_class(self))
                self._cache_results(cache_key, self._result_cache)

        return self._no_monkey._fetch_all(self)

    def count(self):
        if self._should_cache('count'):
            # Optmization borrowed from overriden method:
            # if queryset cache is already filled just return its len
            if self._result_cache is not None:
                return len(self._result_cache)
            return cached_as(self)(lambda: self._no_monkey.count(self))()
        else:
            return self._no_monkey.count(self)

    def aggregate(self, *args, **kwargs):
        if self._should_cache('aggregate'):
            # Apply all aggregates the same way original .aggregate(), but do not perform sql
            kwargs = kwargs.copy()
            for arg in args:
                kwargs[arg.default_alias] = arg

            qs = self._clone()
            for (alias, aggregate_expr) in kwargs.items():
                qs.query.add_annotation(aggregate_expr, alias, is_summary=True)

            # Use resulting qs as a ref
            return cached_as(qs)(lambda: self._no_monkey.aggregate(self, *args, **kwargs))()
        else:
            return self._no_monkey.aggregate(self, *args, **kwargs)

    def get(self, *args, **kwargs):
        # .get() uses the same ._fetch_all() method to fetch data,
        # so here we add 'fetch' to ops
        if self._should_cache('get'):
            # NOTE: local_get=True enables caching of simple gets in local memory,
            #       which is very fast, but not invalidated.
            # Don't bother with Q-objects, select_related and previous filters,
            # simple gets - thats what we are really up to here.
            #
            # TODO: this checks are far from adequate, at least these are missed:
            #       - self._fields (values, values_list)
            #       - annotations
            #       - ...
            # TODO: don't distinguish between pk, pk__exaxt, id, id__exact
            # TOOD: work with .filter(**kwargs).get() ?
            if self._cacheprofile['local_get']        \
                    and not args                      \
                    and not self.query.select_related \
                    and not self.query.where.children:
                # NOTE: We use simpler way to generate a cache key to cut costs.
                #       Some day it could produce same key for diffrent requests.
                key = (self.__class__, self.model) + tuple(sorted(kwargs.items()))
                try:
                    return _local_get_cache[key]
                except KeyError:
                    _local_get_cache[key] = self._no_monkey.get(self, *args, **kwargs)
                    return _local_get_cache[key]
                except TypeError:
                    # If some arg is unhashable we can't save it to dict key,
                    # we just skip local cache in that case
                    pass

            if 'fetch' in self._cacheprofile['ops']:
                qs = self
            else:
                qs = self._clone().cache()
        else:
            qs = self

        return qs._no_monkey.get(qs, *args, **kwargs)

    def first(self):
        if self._should_cache('get'):
            return self._no_monkey.first(self._clone().cache())
        return self._no_monkey.first(self)

    def last(self):
        if self._should_cache('get'):
            return self._no_monkey.last(self._clone().cache())
        return self._no_monkey.last(self)

    def exists(self):
        if self._should_cache('exists'):
            if self._result_cache is not None:
                return bool(self._result_cache)
            return cached_as(self)(lambda: self._no_monkey.exists(self))()
        else:
            return self._no_monkey.exists(self)

    def bulk_create(self, objs, *args, **kwargs):
        objs = self._no_monkey.bulk_create(self, objs, *args, **kwargs)
        if family_has_profile(self.model):
            for obj in objs:
                invalidate_obj(obj, using=self.db)
        return objs

    def invalidated_update(self, **kwargs):
        clone = self._clone().nocache()
        clone._for_write = True  # affects routing

        objects = list(clone)
        rows = clone.update(**kwargs)

        # TODO: do not refetch objects but update with kwargs in simple cases?
        # We use clone database to fetch new states, as this is the db they were written to.
        # Using router with new_objects may fail, using self may return slave during lag.
        pks = {obj.pk for obj in objects}
        new_objects = self.model.objects.filter(pk__in=pks).using(clone.db)
        for obj in chain(objects, new_objects):
            invalidate_obj(obj, using=clone.db)
        return rows


def connect_first(signal, receiver, sender):
    old_receivers = signal.receivers
    signal.receivers = []
    signal.connect(receiver, sender=sender, weak=False)
    signal.receivers += old_receivers

# We need to stash old object before Model.save() to invalidate on its properties
_old_objs = threading.local()

class ManagerMixin(object):
    @once_per('cls')
    def _install_cacheops(self, cls):
        # Set up signals
        connect_first(pre_save, self._pre_save, sender=cls)
        connect_first(post_save, self._post_save, sender=cls)
        connect_first(post_delete, self._post_delete, sender=cls)

        # Install auto-created models as their module attributes to make them picklable
        module = sys.modules[cls.__module__]
        if not hasattr(module, cls.__name__):
            setattr(module, cls.__name__, cls)

    # This is probably still needed if models are created dynamically
    def contribute_to_class(self, cls, name):
        self._no_monkey.contribute_to_class(self, cls, name)
        # Django migrations create lots of fake models, just skip them
        # NOTE: we make it here rather then inside _install_cacheops()
        #       because we don't want @once_per() to hold refs to all of them.
        if cls.__module__ != '__fake__' and family_has_profile(cls):
            self._install_cacheops(cls)

    def _pre_save(self, sender, instance, using, **kwargs):
        if not (instance.pk is None or instance._state.adding or no_invalidation.active):
            try:
                _old_objs.__dict__[sender, instance.pk] \
                    = sender.objects.using(using).get(pk=instance.pk)
            except sender.DoesNotExist:
                pass

    def _post_save(self, sender, instance, using, **kwargs):
        if not settings.CACHEOPS_ENABLED or no_invalidation.active:
            return

        # Invoke invalidations for both old and new versions of saved object
        old = _old_objs.__dict__.pop((sender, instance.pk), None)
        if old:
            invalidate_obj(old, using=using)
        invalidate_obj(instance, using=using)

        # We run invalidations but skip caching if we are dirty
        if transaction_states[using].is_dirty():
            return

        # NOTE: it's possible for this to be a subclass, e.g. proxy, without cacheprofile,
        #       but its base having one. Or vice versa.
        #       We still need to invalidate in this case, but cache on save better be skipped.
        cacheprofile = model_profile(instance.__class__)
        if not cacheprofile:
            return

        # Enabled cache_on_save makes us write saved object to cache.
        # Later it can be retrieved with .get(<cache_on_save_field>=<value>)
        # <cache_on_save_field> is pk unless specified.
        # This sweet trick saves a db request and helps with slave lag.
        cache_on_save = cacheprofile.get('cache_on_save')
        if cache_on_save:
            # HACK: We get this object "from field" so it can contain
            #       some undesirable attributes or other objects attached.
            #       RelatedField accessors do that, for example.
            #
            #       So we strip down any _*_cache attrs before saving
            #       and later reassign them
            unwanted_dict = select_keys(r'^_.*_cache$', instance.__dict__)
            for k in unwanted_dict:
                del instance.__dict__[k]

            key = 'pk' if cache_on_save is True else cache_on_save
            cond = {key: getattr(instance, key)}
            qs = sender.objects.inplace().using(using).filter(**cond).order_by()
            # Mimic Django 3.0 .get() logic
            if MAX_GET_RESULTS and (
                    not qs.query.select_for_update
                    or connections[qs.db].features.supports_select_for_update_with_limit):
                qs.query.set_limits(high=MAX_GET_RESULTS)
            qs._cache_results(qs._cache_key(), [instance])

            # Reverting stripped attributes
            instance.__dict__.update(unwanted_dict)

    def _post_delete(self, sender, instance, using, **kwargs):
        """
        Invalidation upon object deletion.
        """
        # NOTE: this will behave wrong if someone changed object fields
        #       before deletion (why anyone will do that?)
        invalidate_obj(instance, using=using)

    def inplace(self):
        return self.get_queryset().inplace()

    def cache(self, *args, **kwargs):
        return self.get_queryset().cache(*args, **kwargs)

    def nocache(self):
        return self.get_queryset().nocache()

    def invalidated_update(self, **kwargs):
        return self.get_queryset().inplace().invalidated_update(**kwargs)


def invalidate_m2m(sender=None, instance=None, model=None, action=None, pk_set=None, reverse=None,
                   using=DEFAULT_DB_ALIAS, **kwargs):
    """
    Invoke invalidation on m2m changes.
    """
    # Skip this machinery for explicit through tables,
    # since post_save and post_delete events are triggered for them
    if not sender._meta.auto_created:
        return
    if action not in ('pre_clear', 'post_add', 'pre_remove'):
        return

    m2m = next(m2m for m2m in instance._meta.many_to_many + model._meta.many_to_many
                   if m2m.remote_field.through == sender)
    instance_column, model_column = m2m.m2m_column_name(), m2m.m2m_reverse_name()
    if reverse:
        instance_column, model_column = model_column, instance_column

    # TODO: optimize several invalidate_objs/dicts at once
    if action == 'pre_clear':
        objects = sender.objects.using(using).filter(**{instance_column: instance.pk})
        for obj in objects:
            invalidate_obj(obj, using=using)
    elif action in ('post_add', 'pre_remove'):
        # NOTE: we don't need to query through objects here,
        #       cause we already know all their meaningful attributes.
        for pk in pk_set:
            invalidate_dict(sender, {
                instance_column: instance.pk,
                model_column: pk
            }, using=using)


@once
def install_cacheops():
    """
    Installs cacheops by numerous monkey patches
    """
    monkey_mix(BaseManager, ManagerMixin)
    monkey_mix(QuerySet, QuerySetMixin)

    # Use app registry to introspect used apps
    from django.apps import apps

    # Install profile and signal handlers for any earlier created models
    for model in apps.get_models(include_auto_created=True):
        if family_has_profile(model):
            if not isinstance(model._default_manager, BaseManager):
                raise ImproperlyConfigured("Can't install cacheops for %s.%s model:"
                                           " non-django model class or manager is used."
                                            % (model._meta.app_label, model._meta.model_name))
            model._default_manager._install_cacheops(model)

            # Bind m2m changed handlers
            m2ms = (f for f in model._meta.get_fields(include_hidden=True) if f.many_to_many)
            for m2m in m2ms:
                rel = m2m if hasattr(m2m, 'through') else m2m.remote_field
                opts = rel.through._meta
                m2m_changed.connect(invalidate_m2m, sender=rel.through,
                                    dispatch_uid=(opts.app_label, opts.model_name))

    # Turn off caching in admin
    if apps.is_installed('django.contrib.admin'):
        from django.contrib.admin.options import ModelAdmin

        @monkey(ModelAdmin)
        def get_queryset(self, request):
            return get_queryset.original(self, request).nocache()

    # Make buffers/memoryviews pickleable to serialize binary field data
    import copyreg
    copyreg.pickle(memoryview, lambda b: (memoryview, (bytes(b),)))

    # Fix random ordered dict keys producing different SQL for same QuerySet
    if (3, 3) <= sys.version_info < (3, 6):
        from django.db.models.query_utils import Q

        def Q__init__(self, *args, **kwargs):  # noqa
            super(Q, self).__init__(children=list(args) + list(sorted(kwargs.items())))
        Q.__init__ = Q__init__<|MERGE_RESOLUTION|>--- conflicted
+++ resolved
@@ -1,8 +1,5 @@
-<<<<<<< HEAD
 # -*- coding: utf-8 -*-
 import copy
-=======
->>>>>>> b59406a6
 import sys
 import json
 import threading
@@ -28,12 +25,8 @@
     MAX_GET_RESULTS = None
 
 from .conf import model_profile, settings, ALL_OPS
-<<<<<<< HEAD
 from .utils import monkey_mix, stamp_fields, func_cache_key, cached_view_fab, family_has_profile, get_model_from_lookup
-=======
-from .utils import monkey_mix, stamp_fields, func_cache_key, cached_view_fab, family_has_profile
 from .utils import md5
->>>>>>> b59406a6
 from .sharding import get_prefix
 from .redis import redis_client, handle_connection_failure, load_script
 from .tree import dnfs
