--- conflicted
+++ resolved
@@ -1,21 +1,15 @@
 import sys
 import json
 import threading
-<<<<<<< HEAD
 
 import dill
 import six
-=======
->>>>>>> d947af24
 from random import random
 
 from funcy import select_keys, cached_property, once, once_per, monkey, wraps, walk, chain
-<<<<<<< HEAD
 from funcy.py3 import lmap, map, lcat, join_with
 from .cross import md5
-=======
 from funcy import lmap, map, lcat, join_with
->>>>>>> d947af24
 
 from django.utils.encoding import force_str
 from django.core.exceptions import ImproperlyConfigured, EmptyResultSet
@@ -64,11 +58,7 @@
     load_script('cache_thing', settings.CACHEOPS_LRU)(
         keys=[prefix, cache_key, precall_key],
         args=[
-<<<<<<< HEAD
-            dill.dumps(data, -1),
-=======
-            settings.CACHEOPS_SERIALIZER.dumps(data),
->>>>>>> d947af24
+            settings.CACHEOPS_SERIALIZER.dumps(data, -1),
             json.dumps(cond_dnfs, default=str),
             timeout
         ]
@@ -126,11 +116,7 @@
             with redis_client.getting(cache_key, lock=lock) as cache_data:
                 cache_read.send(sender=None, func=func, hit=cache_data is not None)
                 if cache_data is not None:
-<<<<<<< HEAD
-                    return dill.loads(cache_data)
-=======
                     return settings.CACHEOPS_SERIALIZER.loads(cache_data)
->>>>>>> d947af24
                 else:
                     if keep_fresh:
                         # We call this "asp" for "as precall" because this key is
@@ -297,11 +283,7 @@
         with redis_client.getting(cache_key, lock=lock) as cache_data:
             cache_read.send(sender=self.model, func=None, hit=cache_data is not None)
             if cache_data is not None:
-<<<<<<< HEAD
-                self._result_cache = dill.loads(cache_data)
-=======
                 self._result_cache = settings.CACHEOPS_SERIALIZER.loads(cache_data)
->>>>>>> d947af24
             else:
                 self._result_cache = list(self._iterable_class(self))
                 self._cache_results(cache_key, self._result_cache)
