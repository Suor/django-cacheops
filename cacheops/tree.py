# -*- coding: utf-8 -*-
from itertools import product
# Use Python 2 map here for now
from funcy.py2 import map, cat

from django.db.models.query import QuerySet
from django.db.models.sql import OR
from django.db.models.sql.query import Query, ExtraWhere
from django.db.models.sql.where import NothingNode
# This thing existed in Django 1.8 and earlier
try:
    from django.db.models.sql.where import EverythingNode
except ImportError:
    class EverythingNode(object):
        pass
# This thing existed in Django 1.7 and earlier
try:
    from django.db.models.sql.expressions import SQLEvaluator
except ImportError:
    class SQLEvaluator(object):
        pass
# A new thing in Django 1.6
try:
    from django.db.models.sql.where import SubqueryConstraint
except ImportError:
    class SubqueryConstraint(object):
        pass
# A new things in Django 1.7
try:
    from django.db.models.lookups import Lookup, Exact, In, IsNull
except ImportError:
    class Lookup(object):
        pass
# A new thing in Django 1.8
try:
    from django.db.models.sql.datastructures import Join
except ImportError:
    class Join(object):
        pass

try:
    from bitfield.types import Bit
except ImportError:
    Bit = None

from .utils import NOT_SERIALIZED_FIELDS


LONG_DISJUNCTION = 8


def dnfs(qs):
    """
    Converts query condition tree into a DNF of eq conds.
    Separately for each alias.

    Any negations, conditions with lookups other than __exact or __in,
    conditions on joined models and subrequests are ignored.
    __in is converted into = or = or = ...
    """
    SOME = object()
    SOME_TREE = [[(None, None, SOME, True)]]

    def negate(term):
        return (term[0], term[1], term[2], not term[3])

    def _dnf(where):
        """
        Constructs DNF of where tree consisting of terms in form:
            (alias, attribute, value, negation)
        meaning `alias.attribute = value`
         or `not alias.attribute = value` if negation is False

        Any conditions other then eq are dropped.
        """
        # Lookups appeared in Django 1.7
        if isinstance(where, Lookup):
            # If where.lhs don't refer to a field then don't bother
            if not hasattr(where.lhs, 'target'):
                return SOME_TREE
            # Don't bother with complex right hand side either
            if isinstance(where.rhs, (QuerySet, Query, SQLEvaluator)):
                return SOME_TREE
            # Skip conditions on non-serialized fields
            if isinstance(where.lhs.target, NOT_SERIALIZED_FIELDS):
                return SOME_TREE

            attname = where.lhs.target.attname
            if isinstance(where, Exact):
                return [[(where.lhs.alias, attname, where.rhs, True)]]
            elif isinstance(where, IsNull):
                return [[(where.lhs.alias, attname, None, where.rhs)]]
            elif isinstance(where, In) and len(where.rhs) < LONG_DISJUNCTION:
                return [[(where.lhs.alias, attname, v, True)] for v in where.rhs]
            else:
                return SOME_TREE
        # Django 1.6 and earlier used tuples to encode conditions
        elif isinstance(where, tuple):
            constraint, lookup, annotation, value = where
<<<<<<< HEAD
            attname = attname_of(model, constraint.col)
            value_types_to_skip = (QuerySet, Query, SQLEvaluator)
            if Bit:
                value_types_to_skip += (Bit,)
            if isinstance(value, value_types_to_skip):
                return [[SOME_COND]]
            elif lookup == 'exact':
                # TODO: check for non-serialized for both exact and in
                if isinstance(constraint.field, NOT_SERIALIZED_FIELDS):
                    return [[SOME_COND]]
                else:
                    return [[(constraint.alias, attname, value, True)]]
            elif lookup == 'isnull':
=======
            # Don't bother with complex right hand side
            if isinstance(value, (QuerySet, Query, SQLEvaluator)):
                return SOME_TREE
            # Skip conditions on non-serialized fields
            if isinstance(constraint.field, NOT_SERIALIZED_FIELDS):
                return SOME_TREE

            attname = attname_of(model, constraint.col)
            if lookup == 'isnull':
>>>>>>> f3a46f16
                return [[(constraint.alias, attname, None, value)]]
            elif lookup == 'exact':
                return [[(constraint.alias, attname, value, True)]]
            elif lookup == 'in' and len(value) < LONG_DISJUNCTION:
                return [[(constraint.alias, attname, v, True)] for v in value]
            else:
                return SOME_TREE
        elif isinstance(where, EverythingNode):
            return [[]]
        elif isinstance(where, NothingNode):
            return []
        elif isinstance(where, (ExtraWhere, SubqueryConstraint)):
            return SOME_TREE
        elif len(where) == 0:
            return [[]]
        else:
            chilren_dnfs = map(_dnf, where.children)

            if len(chilren_dnfs) == 0:
                return [[]]
            elif len(chilren_dnfs) == 1:
                result = chilren_dnfs[0]
            else:
                # Just unite children joined with OR
                if where.connector == OR:
                    result = cat(chilren_dnfs)
                # Use Cartesian product to AND children
                else:
                    result = map(cat, product(*chilren_dnfs))

            # Negating and expanding brackets
            if where.negated:
                result = [map(negate, p) for p in product(*result)]

            return result

    def clean_conj(conj, for_alias):
        # "SOME" conds, negated conds and conds for other aliases should be stripped
        return [(attname, value) for alias, attname, value, negation in conj
                                 if value is not SOME and negation and alias == for_alias]

    def clean_dnf(tree, for_alias):
        cleaned = [clean_conj(conj, for_alias) for conj in tree]
        # Any empty conjunction eats up the rest
        # NOTE: a more elaborate DNF reduction is not really needed,
        #       just keep your querysets sane.
        if not all(cleaned):
            return [[]]
        # To keep all schemes the same we sort conjunctions
        return map(sorted, cleaned)

    def table_for(alias):
        if alias == main_alias:
            return model._meta.db_table
        # Django 1.7 and earlier used tuples to encode joins
        join = qs.query.alias_map[alias]
        return join.table_name if isinstance(join, Join) else join[0]

    where = qs.query.where
    model = qs.model
    main_alias = model._meta.db_table

    dnf = _dnf(where)
    aliases = set(alias for conj in dnf
                        for alias, _, _, _ in conj
                        if alias)
    aliases.add(main_alias)
    return [(table_for(alias), clean_dnf(dnf, alias)) for alias in aliases]


def attname_of(model, col, cache={}):
    if model not in cache:
        cache[model] = dict((f.db_column, f.attname) for f in model._meta.fields)
    return cache[model].get(col, col)<|MERGE_RESOLUTION|>--- conflicted
+++ resolved
@@ -97,23 +97,11 @@
         # Django 1.6 and earlier used tuples to encode conditions
         elif isinstance(where, tuple):
             constraint, lookup, annotation, value = where
-<<<<<<< HEAD
-            attname = attname_of(model, constraint.col)
             value_types_to_skip = (QuerySet, Query, SQLEvaluator)
             if Bit:
                 value_types_to_skip += (Bit,)
+            # Don't bother with complex right hand side
             if isinstance(value, value_types_to_skip):
-                return [[SOME_COND]]
-            elif lookup == 'exact':
-                # TODO: check for non-serialized for both exact and in
-                if isinstance(constraint.field, NOT_SERIALIZED_FIELDS):
-                    return [[SOME_COND]]
-                else:
-                    return [[(constraint.alias, attname, value, True)]]
-            elif lookup == 'isnull':
-=======
-            # Don't bother with complex right hand side
-            if isinstance(value, (QuerySet, Query, SQLEvaluator)):
                 return SOME_TREE
             # Skip conditions on non-serialized fields
             if isinstance(constraint.field, NOT_SERIALIZED_FIELDS):
@@ -121,7 +109,6 @@
 
             attname = attname_of(model, constraint.col)
             if lookup == 'isnull':
->>>>>>> f3a46f16
                 return [[(constraint.alias, attname, None, value)]]
             elif lookup == 'exact':
                 return [[(constraint.alias, attname, value, True)]]
