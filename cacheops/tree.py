--- conflicted
+++ resolved
@@ -82,31 +82,6 @@
                 return [[(where.lhs.alias, attname, v, True)] for v in where.rhs]
             else:
                 return SOME_TREE
-<<<<<<< HEAD
-        # Django 1.6 and earlier used tuples to encode conditions
-        elif isinstance(where, tuple):
-            constraint, lookup, annotation, value = where
-            value_types_to_skip = (QuerySet, Query, SQLEvaluator)
-            if Bit:
-                value_types_to_skip += (Bit,)
-            # Don't bother with complex right hand side
-            if isinstance(value, value_types_to_skip):
-                return SOME_TREE
-            # Skip conditions on non-serialized fields
-            if isinstance(constraint.field, NOT_SERIALIZED_FIELDS):
-                return SOME_TREE
-
-            attname = attname_of(model, constraint.col)
-            if lookup == 'isnull':
-                return [[(constraint.alias, attname, None, value)]]
-            elif lookup == 'exact':
-                return [[(constraint.alias, attname, value, True)]]
-            elif lookup == 'in' and len(value) < LONG_DISJUNCTION:
-                return [[(constraint.alias, attname, v, True)] for v in value]
-            else:
-                return SOME_TREE
-=======
->>>>>>> a8a02fb4
         elif isinstance(where, EverythingNode):
             return [[]]
         elif isinstance(where, NothingNode):
