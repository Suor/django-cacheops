# -*- coding: utf-8 -*-
from operator import concat
from itertools import product
from functools import wraps, reduce
import inspect
import six
# Use Python 2 map here for now
from funcy.py2 import memoize, map, cat
from .cross import json, md5hex

import django
from django.db import models
from django.db.models.query import QuerySet
from django.db.models.sql import AND, OR
from django.db.models.sql.query import Query, ExtraWhere
from django.db.models.sql.where import EverythingNode, NothingNode
from django.db.models.sql.expressions import SQLEvaluator
# A new thing in Django 1.6
try:
    from django.db.models.sql.where import SubqueryConstraint
except ImportError:
    class SubqueryConstraint(object):
        pass
from django.http import HttpRequest

from .conf import redis_client
try:
    from bitfield.types import Bit
except ImportError:
    Bit = None

try:
    from bitfield.types import Bit
except ImportError:
    Bit = None

LONG_DISJUNCTION = 8


def non_proxy(model):
    while model._meta.proxy:
        # Every proxy model has exactly one non abstract parent model
        model = next(b for b in model.__bases__
                       if issubclass(b, models.Model) and not b._meta.abstract)
    return model


if django.VERSION < (1, 6):
    def get_model_name(model):
        return model._meta.module_name
else:
    def get_model_name(model):
        return model._meta.model_name


class MonkeyProxy(object):
    def __init__(self, cls):
        monkey_bases = [b._no_monkey for b in cls.__bases__ if hasattr(b, '_no_monkey')]
        for monkey_base in monkey_bases:
            self.__dict__.update(monkey_base.__dict__)


def monkey_mix(cls, mixin, methods=None):
    """
    Mixes a mixin into existing class.
    Does not use actual multi-inheritance mixins, just monkey patches methods.
    Mixin methods can call copies of original ones stored in `_no_monkey` proxy:

    class SomeMixin(object):
        def do_smth(self, arg):
            ... do smth else before
            self._no_monkey.do_smth(self, arg)
            ... do smth else after
    """
    assert '_no_monkey' not in cls.__dict__, 'Multiple monkey mix not supported'
    cls._no_monkey = MonkeyProxy(cls)

    if methods is None:
        # NOTE: there no such thing as unbound method in Python 3, it uses naked functions,
        #       so we use some six based altering here
        isboundmethod = inspect.isfunction if six.PY3 else inspect.ismethod
        methods = inspect.getmembers(mixin, isboundmethod)
    else:
        methods = [(m, getattr(mixin, m)) for m in methods]

    for name, method in methods:
        if hasattr(cls, name):
            setattr(cls._no_monkey, name, getattr(cls, name))
        # NOTE: remember, there is no bound methods in Python 3
        setattr(cls, name, six.get_unbound_function(method))


# NOTE: we don't serialize this fields since their values could be very long
#       and one should not filter by their equality anyway.
NOT_SERIALIZED_FIELDS = (
    models.FileField,
    models.TextField, # One should not filter by long text equality
)
if hasattr(models, 'BinaryField'):
    NOT_SERIALIZED_FIELDS += (models.BinaryField,) # Not possible to filter by it


def dnfs(qs):
    """
    Converts query condition tree into a DNF of eq conds.
    Separately for each alias.

    Any negations, conditions with lookups other than __exact or __in,
    conditions on joined models and subrequests are ignored.
    __in is converted into = or = or = ...
    """
    SOME = object()
    SOME_COND = (None, None, SOME, True)

    def negate(term):
        return (term[0], term[1], term[2], not term[3])

    def _dnf(where):
        """
        Constructs DNF of where tree consisting of terms in form:
            (alias, attribute, value, negation)
        meaning `alias.attribute = value`
         or `not alias.attribute = value` if negation is False

        Any conditions other then eq are dropped.
        """
        if isinstance(where, tuple):
            constraint, lookup, annotation, value = where
            value_types_to_skip = (QuerySet, Query, SQLEvaluator)
            if Bit:
                value_types_to_skip += (Bit,)
            attname = attname_of(model, constraint.col)
<<<<<<< HEAD
=======

            value_types_to_skip = (QuerySet, Query, SQLEvaluator)
            if Bit:
                value_types_to_skip += (Bit,)

>>>>>>> afbb1fe9
            if isinstance(value, value_types_to_skip):
                return [[SOME_COND]]
            elif lookup == 'exact':
                if isinstance(constraint.field, NOT_SERIALIZED_FIELDS):
                    return [[SOME_COND]]
                else:
                    return [[(constraint.alias, attname, value, True)]]
            elif lookup == 'isnull':
                return [[(constraint.alias, attname, None, value)]]
            elif lookup == 'in' and len(value) < LONG_DISJUNCTION:
                return [[(constraint.alias, attname, v, True)] for v in value]
            else:
                return [[SOME_COND]]
        elif isinstance(where, EverythingNode):
            return [[]]
        elif isinstance(where, NothingNode):
            return []
        elif isinstance(where, (ExtraWhere, SubqueryConstraint)):
            return [[SOME_COND]]
        elif len(where) == 0:
            return [[]]
        else:
            chilren_dnfs = map(_dnf, where.children)

            if len(chilren_dnfs) == 0:
                return [[]]
            elif len(chilren_dnfs) == 1:
                result = chilren_dnfs[0]
            else:
                # Just unite children joined with OR
                if where.connector == OR:
                    result = cat(chilren_dnfs)
                # Use Cartesian product to AND children
                else:
                    result = map(cat, product(*chilren_dnfs))

            # Negating and expanding brackets
            if where.negated:
                result = [map(negate, p) for p in product(*result)]

            return result

    def clean_conj(conj, for_alias):
        # "SOME" conds, negated conds and conds for other aliases should be stripped
        return [(attname, value) for alias, attname, value, negation in conj
                                 if value is not SOME and negation and alias == for_alias]

    def clean_dnf(tree, for_alias):
        cleaned = [clean_conj(conj, for_alias) for conj in tree]
        # Any empty conjunction eats up the rest
        # NOTE: a more elaborate DNF reduction is not really needed,
        #       just keep your querysets sane.
        if not all(cleaned):
            return [[]]
        # To keep all schemes the same we sort conjunctions
        return map(sorted, cleaned)

    def table_for(alias):
        if alias == main_alias:
            return model._meta.db_table
        else:
            return qs.query.alias_map[alias][0]

    where = qs.query.where
    model = qs.model
    main_alias = model._meta.db_table

    dnf = _dnf(where)
    aliases = set(alias for conj in dnf
                        for alias, _, _, _ in conj
                        if alias)
    aliases.add(main_alias)
    return [(table_for(alias), clean_dnf(dnf, alias)) for alias in aliases]


def attname_of(model, col, cache={}):
    if model not in cache:
        cache[model] = dict((f.db_column, f.attname) for f in model._meta.fields)
    return cache[model].get(col, col)


@memoize
def stamp_fields(model):
    """
    Returns serialized description of model fields.
    """
    stamp = str([(f.name, f.attname, f.db_column, f.__class__) for f in model._meta.fields])
    return md5hex(stamp)


### Cache keys calculation

def func_cache_key(func, args, kwargs, extra=None):
    """
    Calculate cache key based on func and arguments
    """
    factors = [func.__module__, func.__name__, func.__code__.co_firstlineno, args, kwargs, extra]
    return md5hex(json.dumps(factors, sort_keys=True, default=str))

def view_cache_key(func, args, kwargs, extra=None):
    """
    Calculate cache key for view func.
    Use url instead of not properly serializable request argument.
    """
    uri = args[0].build_absolute_uri()
    return 'v:' + func_cache_key(func, args[1:], kwargs, extra=(uri, extra))

def cached_view_fab(_cached):
    def cached_view(*dargs, **dkwargs):
        def decorator(func):
            dkwargs['_get_key'] = view_cache_key
            cached_func = _cached(*dargs, **dkwargs)(func)

            @wraps(func)
            def wrapper(request, *args, **kwargs):
                assert isinstance(request, HttpRequest),                            \
                       "A view should be passed with HttpRequest as first argument"
                if request.method not in ('GET', 'HEAD'):
                    return func(request, *args, **kwargs)

                return cached_func(request, *args, **kwargs)
            return wrapper
        return decorator
    return cached_view


### Lua script loader

import os.path

@memoize
def load_script(name):
    # TODO: strip comments
    filename = os.path.join(os.path.dirname(__file__), 'lua/%s.lua' % name)
    with open(filename) as f:
        code = f.read()
    return redis_client.register_script(code)


### Whitespace handling for template tags

import re
from django.utils.safestring import mark_safe

NEWLINE_BETWEEN_TAGS = mark_safe('>\n<')
SPACE_BETWEEN_TAGS = mark_safe('> <')

def carefully_strip_whitespace(text):
    text = re.sub(r'>\s*\n\s*<', NEWLINE_BETWEEN_TAGS, text)
    text = re.sub(r'>\s{2,}<', SPACE_BETWEEN_TAGS, text)
    return text<|MERGE_RESOLUTION|>--- conflicted
+++ resolved
@@ -29,11 +29,6 @@
 except ImportError:
     Bit = None
 
-try:
-    from bitfield.types import Bit
-except ImportError:
-    Bit = None
-
 LONG_DISJUNCTION = 8
 
 
@@ -130,14 +125,6 @@
             if Bit:
                 value_types_to_skip += (Bit,)
             attname = attname_of(model, constraint.col)
-<<<<<<< HEAD
-=======
-
-            value_types_to_skip = (QuerySet, Query, SQLEvaluator)
-            if Bit:
-                value_types_to_skip += (Bit,)
-
->>>>>>> afbb1fe9
             if isinstance(value, value_types_to_skip):
                 return [[SOME_COND]]
             elif lookup == 'exact':
