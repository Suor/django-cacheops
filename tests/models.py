import os
from datetime import date, datetime, time

import django
from django.db import models
from django.db.models.query import QuerySet
from django.db.models import sql
from django.contrib.auth.models import User
<<<<<<< HEAD
# Deprecated this thing in Django 1.8 and removed in 1.10
if django.VERSION < (1, 8):
    from django.db.models import SubfieldBase
else:
    class SubfieldBase(type):
        pass
=======
>>>>>>> adba2dc9


### For basic tests and bench

class Category(models.Model):
    title = models.CharField(max_length=128)

    def __unicode__(self):
        return self.title

class Post(models.Model):
    title = models.CharField(max_length=128)
    category = models.ForeignKey(Category, on_delete=models.CASCADE, related_name='posts')
    visible = models.BooleanField(default=True)

    def __unicode__(self):
        return self.title

class Extra(models.Model):
    post = models.OneToOneField(Post, on_delete=models.CASCADE)
    tag = models.IntegerField(db_column='custom_column_name', unique=True)
    to_tag = models.ForeignKey('self', on_delete=models.CASCADE, to_field='tag', null=True)

    def __unicode__(self):
        return 'Extra(post_id=%s, tag=%s)' % (self.post_id, self.tag)


### Specific and custom fields

class CustomValue(object):
    def __init__(self, value):
        self.value = value

    def __str__(self):
        return str(self.value)

    def __eq__(self, other):
        return isinstance(other, CustomValue) and self.value == other.value

class CustomField(models.Field):
    def db_type(self, connection):
        return 'text'

    def to_python(self, value):
        if isinstance(value, CustomValue):
            return value
        return CustomValue(value)

    def from_db_value(self, value, expession, conn, context):
        return self.to_python(value)

    def get_prep_value(self, value):
        return value.value

class CustomWhere(sql.where.WhereNode):
    pass

class CustomQuery(sql.Query):
    pass

class CustomManager(models.Manager):
    def get_query_set(self):
        q = CustomQuery(self.model, CustomWhere)
        return QuerySet(self.model, q)
    get_queryset = get_query_set


class IntegerArrayField(models.Field):
    def db_type(self, connection):
        return 'text'

    def to_python(self, value):
        if value in (None, ''):
            return None
        if isinstance(value, list):
            return value
        return [int(v) for v in value.split(',')]

    def from_db_value(self, value, expession, conn, context):
        return self.to_python(value)

    def get_prep_value(self, value):
        return ','.join(map(str, value))

def custom_value_default():
    return CustomValue('default')

class Weird(models.Model):
    date_field = models.DateField(default=date(2000, 1, 1))
    datetime_field = models.DateTimeField(default=datetime(2000, 1, 1, 10, 10))
    time_field = models.TimeField(default=time(10, 10))
    list_field = IntegerArrayField(default=list, blank=True)
    custom_field = CustomField(default=custom_value_default)
    if hasattr(models, 'BinaryField'):
        binary_field = models.BinaryField()

    objects = models.Manager()
    customs = CustomManager()


# TODO: check other new fields:
#       - PostgreSQL ones: ArrayField, HStoreField, RangeFields, unaccent
#       - Other: DurationField
if os.environ.get('CACHEOPS_DB') in {'postgresql', 'postgis'}:
    from django.contrib.postgres.fields import ArrayField
    try:
        from django.contrib.postgres.fields import JSONField
    except ImportError:
        JSONField = None

    class TaggedPost(models.Model):
        name = models.CharField(max_length=200)
        tags = ArrayField(models.IntegerField())
        if JSONField:
            meta = JSONField()


# 16
class Profile(models.Model):
    user = models.ForeignKey(User, on_delete=models.CASCADE)
    tag = models.IntegerField()


# Proxy model
class Video(models.Model):
    title = models.CharField(max_length=128)

class VideoProxy(Video):
    class Meta:
        proxy = True

class NonCachedVideoProxy(Video):
    class Meta:
        proxy = True

class NonCachedMedia(models.Model):
    title = models.CharField(max_length=128)

class MediaProxy(NonCachedMedia):
    class Meta:
        proxy = True


# Multi-table inheritance
class Media(models.Model):
    name = models.CharField(max_length=128)

class Movie(Media):
    year = models.IntegerField()


# M2M models
class Label(models.Model):
    text = models.CharField(max_length=127, blank=True, default='')

class Brand(models.Model):
    labels = models.ManyToManyField(Label, related_name='brands')

# M2M with explicit through models
class LabelT(models.Model):
    text = models.CharField(max_length=127, blank=True, default='')

class BrandT(models.Model):
    labels = models.ManyToManyField(LabelT, related_name='brands', through='Labeling')

class Labeling(models.Model):
    label = models.ForeignKey(LabelT, on_delete=models.CASCADE)
    brand = models.ForeignKey(BrandT, on_delete=models.CASCADE)
    tag = models.IntegerField()

class PremiumBrand(Brand):
    extra = models.CharField(max_length=127, blank=True, default='')


# local_get
class Local(models.Model):
    tag = models.IntegerField(null=True)


# 45
class CacheOnSaveModel(models.Model):
    title = models.CharField(max_length=32)


# 47
class DbAgnostic(models.Model):
    pass

class DbBinded(models.Model):
    pass


# contrib.postgis
if os.environ.get('CACHEOPS_DB') == 'postgis':
    from django.contrib.gis.db import models as gis_models

    class Geometry(gis_models.Model):
        point = gis_models.PointField(geography=True, dim=3, blank=True, null=True, default=None)


# 145
class One(models.Model):
    boolean = models.BooleanField(default=False)

def set_boolean_true(sender, instance, created, **kwargs):
    if created:
        return

    dialog = One.objects.cache().get(id=instance.id)
    assert dialog.boolean is True

from django.db.models.signals import post_save
post_save.connect(set_boolean_true, sender=One)<|MERGE_RESOLUTION|>--- conflicted
+++ resolved
@@ -1,20 +1,10 @@
 import os
 from datetime import date, datetime, time
 
-import django
 from django.db import models
 from django.db.models.query import QuerySet
 from django.db.models import sql
 from django.contrib.auth.models import User
-<<<<<<< HEAD
-# Deprecated this thing in Django 1.8 and removed in 1.10
-if django.VERSION < (1, 8):
-    from django.db.models import SubfieldBase
-else:
-    class SubfieldBase(type):
-        pass
-=======
->>>>>>> adba2dc9
 
 
 ### For basic tests and bench
