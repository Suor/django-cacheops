--- conflicted
+++ resolved
@@ -97,11 +97,6 @@
     'tests.local': {'local_get': True},
     'tests.cacheonsavemodel': {'cache_on_save': True},
     'tests.dbbinded': {'db_agnostic': False},
-<<<<<<< HEAD
-    'tests.genericcontainer': {'ops': ('fetch', 'get', 'count')},
-    'tests.All': {'ops': 'all'},
-=======
->>>>>>> adba2dc9
     'tests.*': {},
     'tests.noncachedvideoproxy': None,
     'tests.noncachedmedia': None,
