--- conflicted
+++ resolved
@@ -1,12 +1,6 @@
-<<<<<<< HEAD
 from django.db import connections, transaction
-from django.test import TestCase
-from django.test import override_settings
 from django.db.models import Prefetch
-=======
-from django.db import transaction
 from django.test import TestCase, override_settings
->>>>>>> b59406a6
 
 from cacheops import cached_as, no_invalidation, invalidate_obj, invalidate_model, invalidate_all
 from cacheops.conf import settings
