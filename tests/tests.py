--- conflicted
+++ resolved
@@ -562,7 +562,6 @@
 
     def test_265(self):
         # Databases must have different structure, so exception other then DoesNotExist would be raised
-<<<<<<< HEAD
         # Let's delete tests_video from default database
         # And try working with it in slave database with using
         connection.cursor().execute("DROP TABLE tests_video;")
@@ -576,40 +575,17 @@
         c.title = 'test_265_1'
         c.save()
         self.assertTrue(Video.objects.using('slave').filter(title='test_265_1').exists())
-=======
-        # Let's delete tests_category from default database
-        # And try working with it in slave database with using
-        connection.cursor().execute("DROP TABLE tests_category;")
-
-        # Works fine
-        c = Category.objects.db_manager('slave').create(title='test_265')
-        self.assertTrue(Category.objects.using('slave').filter(title='test_265').exists())
-
-        # Fails with "no such table: tests_category"
-        # Fixed by adding .using(instance._state.db) in query.ManagerMixin._pre_save() method
-        c.title = 'test_265_1'
-        c.save()
-        self.assertTrue(Category.objects.using('slave').filter(title='test_265_1').exists())
->>>>>>> 8a86373a
+
 
         # This also didn't work before fix above. Test that it works.
         c.title = 'test_265_2'
         c.save(using='slave')
-<<<<<<< HEAD
         self.assertTrue(Video.objects.using('slave').filter(title='test_265_2').exists())
 
         # Same bug in other method
         # Fixed by adding .using(self._db) in query.QuerySetMixin.invalidated_update() method
         Video.objects.using('slave').invalidated_update(title='test_265_3')
         self.assertTrue(Video.objects.using('slave').filter(title='test_265_3').exists())
-=======
-        self.assertTrue(Category.objects.using('slave').filter(title='test_265_2').exists())
-
-        # Same bug in other method
-        # Fixed by adding .using(self._db) in query.QuerySetMixin.invalidated_update() method
-        Category.objects.using('slave').invalidated_update(title='test_265_3')
-        self.assertTrue(Category.objects.using('slave').filter(title='test_265_3').exists())
->>>>>>> 8a86373a
 
 
 class LocalGetTests(BaseTestCase):
