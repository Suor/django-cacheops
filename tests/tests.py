# -*- coding: utf-8 -*-
import re
import unittest

import django
from django.db import connection, connections
from django.test import TestCase
from django.test.client import RequestFactory
from django.contrib.auth.models import User
from django.template import Context, Template
from django.db.models import F, Count

from cacheops import invalidate_all, invalidate_model, invalidate_obj, no_invalidation, \
                     cached, cached_view, cached_as, cached_view_as
from cacheops import invalidate_fragment
from cacheops.templatetags.cacheops import register
from cacheops.transaction import transaction_states
from cacheops.signals import cache_read, cache_invalidated

decorator_tag = register.decorator_tag
from .models import *  # noqa


class BaseTestCase(TestCase):
    def setUp(self):
        # Emulate not being in transaction by tricking system to ignore its pretest level.
        # TestCase wraps each test into 1 or 2 transaction(s) altering cacheops behavior.
        # The alternative is using TransactionTestCase, which is 10x slow.
        from funcy import empty
        transaction_states._states, self._states \
            = empty(transaction_states._states), transaction_states._states

        invalidate_all()

    def tearDown(self):
        transaction_states._states = self._states


class BasicTests(BaseTestCase):
    fixtures = ['basic']

    def test_it_works(self):
        with self.assertNumQueries(1):
            cnt1 = Category.objects.cache().count()
            cnt2 = Category.objects.cache().count()
            self.assertEqual(cnt1, cnt2)

    def test_empty(self):
        with self.assertNumQueries(0):
            list(Category.objects.cache().filter(id__in=[]))

    def test_exact(self):
        list(Category.objects.filter(pk=1).cache())
        with self.assertNumQueries(0):
            list(Category.objects.filter(pk__exact=1).cache())

    def test_exists(self):
        with self.assertNumQueries(1):
            Category.objects.cache(ops='exists').exists()
            Category.objects.cache(ops='exists').exists()

    def test_some(self):
        # Ignoring SOME condition lead to wrong DNF for this queryset,
        # which leads to no invalidation
        list(Category.objects.exclude(pk__in=range(10), pk__isnull=False).cache())
        c = Category.objects.get(pk=1)
        c.save()
        with self.assertNumQueries(1):
            list(Category.objects.exclude(pk__in=range(10), pk__isnull=False).cache())

    def test_lazy(self):
        inc = _make_inc()

        from django.db.models.signals import post_init
        post_init.connect(inc, sender=Category)

        qs = Category.objects.cache()
        for c in qs.iterator():
            break
        self.assertEqual(inc.get(), 1)

    def test_invalidation(self):
        post = Post.objects.cache().get(pk=1)
        post.title += ' changed'
        post.save()

        with self.assertNumQueries(1):
            changed_post = Post.objects.cache().get(pk=1)
            self.assertEqual(post.title, changed_post.title)

    def test_granular(self):
        Post.objects.cache().get(pk=1)
        Post.objects.get(pk=2).save()

        with self.assertNumQueries(0):
            Post.objects.cache().get(pk=1)

    def test_invalidate_by_foreign_key(self):
        posts = list(Post.objects.cache().filter(category=1))
        Post.objects.create(title='New Post', category_id=1)

        with self.assertNumQueries(1):
            changed_posts = list(Post.objects.cache().filter(category=1))
            self.assertEqual(len(changed_posts), len(posts) + 1)

    def test_invalidate_by_one_to_one(self):
        extras = list(Extra.objects.cache().filter(post=3))
        Extra.objects.create(post_id=3, tag=0)

        with self.assertNumQueries(1):
            changed_extras = list(Extra.objects.cache().filter(post=3))
            self.assertEqual(len(changed_extras), len(extras) + 1)

    def test_invalidate_by_boolean(self):
        count = Post.objects.cache().filter(visible=True).count()

        post = Post.objects.get(pk=1, visible=True)
        post.visible = False
        post.save()

        with self.assertNumQueries(1):
            new_count = Post.objects.cache().filter(visible=True).count()
            self.assertEqual(new_count, count - 1)

    def test_bulk_create(self):
        cnt = Category.objects.cache().count()
        Category.objects.bulk_create([Category(title='hi'), Category(title='there')])

        with self.assertNumQueries(1):
            cnt2 = Category.objects.cache().count()
            self.assertEqual(cnt2, cnt + 2)

    def test_db_column(self):
        e = Extra.objects.cache().get(tag=5)
        e.save()

    def test_fk_to_db_column(self):
        e = Extra.objects.cache().get(to_tag__tag=5)
        e.save()

        with self.assertNumQueries(1):
            Extra.objects.cache().get(to_tag=5)

    def test_expressions(self):
        qs = Extra.objects.cache().filter(tag=F('to_tag') + 1, to_tag=F('tag').bitor(5))
        qs.count()
        with self.assertNumQueries(0):
            qs.count()

    def test_expressions_save(self):
        # Check saving F
        extra = Extra.objects.get(pk=1)
        extra.tag = F('tag')
        extra.save()

        # Check saving ExressionNode
        Extra.objects.create(post_id=3, tag=7)
        extra = Extra.objects.get(pk=3)
        extra.tag = F('tag') + 1
        extra.save()

    def test_combine(self):
        qs = Post.objects.filter(pk__in=[1, 2]) & Post.objects.all()
        self.assertEqual(list(qs.cache()), list(qs))

        qs = Post.objects.filter(pk__in=[1, 2]) | Post.objects.none()
        self.assertEqual(list(qs.cache()), list(qs))

    def test_first_and_last(self):
        qs = Category.objects.cache(ops='get')
        qs.first()
        qs.last()
        with self.assertNumQueries(0):
            qs.first()
            qs.last()

    @unittest.skipIf(django.VERSION < (1, 11), 'Union added in Django 1.11')
    def test_union(self):
        qs = Post.objects.filter(category=1).values('id', 'title').union(
                Category.objects.filter(title='Perl').values('id', 'title')).cache()
        list(qs.clone())
        # Invalidated
        Category.objects.create(title='Perl')
        with self.assertNumQueries(1):
            list(qs.clone())
        # Not invalidated
        Category.objects.create(title='Ruby')
        with self.assertNumQueries(0):
            list(qs.clone())

    def test_invalidated_update(self):
        list(Post.objects.filter(category=1).cache())
        list(Post.objects.filter(category=2).cache())

        # Should invalidate both queries
        Post.objects.filter(category=1).invalidated_update(category=2)

        with self.assertNumQueries(2):
            list(Post.objects.filter(category=1).cache())
            list(Post.objects.filter(category=2).cache())


class ValuesTests(BaseTestCase):
    fixtures = ['basic']

    def test_it_works(self):
        with self.assertNumQueries(1):
            len(Category.objects.cache().values())
            len(Category.objects.cache().values())

    def test_it_varies_on_class(self):
        with self.assertNumQueries(2):
            len(Category.objects.cache())
            len(Category.objects.cache().values())

    def test_it_varies_on_flat(self):
        with self.assertNumQueries(2):
            len(Category.objects.cache().values_list())
            len(Category.objects.cache().values_list(flat=True))


class NoInvalidationTests(BaseTestCase):
    fixtures = ['basic']

    def _template(self, invalidate):
        post = Post.objects.cache().get(pk=1)
        invalidate(post)

        with self.assertNumQueries(0):
            Post.objects.cache().get(pk=1)

    def test_context_manager(self):
        def invalidate(post):
            with no_invalidation:
                invalidate_obj(post)
        self._template(invalidate)

    def test_decorator(self):
        self._template(no_invalidation(invalidate_obj))

    def test_nested(self):
        def invalidate(post):
            with no_invalidation:
                with no_invalidation:
                    pass
                invalidate_obj(post)
        self._template(invalidate)


class DecoratorTests(BaseTestCase):
    def test_cached_as_model(self):
        get_calls = _make_inc(cached_as(Category))

        self.assertEqual(get_calls(), 1)      # miss
        self.assertEqual(get_calls(), 1)      # hit
        Category.objects.create(title='test') # invalidate
        self.assertEqual(get_calls(), 2)      # miss

    def test_cached_as_cond(self):
        get_calls = _make_inc(cached_as(Category.objects.filter(title='test')))

        self.assertEqual(get_calls(), 1)      # cache
        Category.objects.create(title='miss') # don't invalidate
        self.assertEqual(get_calls(), 1)      # hit
        Category.objects.create(title='test') # invalidate
        self.assertEqual(get_calls(), 2)      # miss

    def test_cached_as_obj(self):
        c = Category.objects.create(title='test')
        get_calls = _make_inc(cached_as(c))

        self.assertEqual(get_calls(), 1)      # cache
        Category.objects.create(title='miss') # don't invalidate
        self.assertEqual(get_calls(), 1)      # hit
        c.title = 'new'
        c.save()                              # invalidate
        self.assertEqual(get_calls(), 2)      # miss

    def test_cached_as_depends_on_args(self):
        get_calls = _make_inc(cached_as(Category))

        self.assertEqual(get_calls(1), 1)      # cache
        self.assertEqual(get_calls(1), 1)      # hit
        self.assertEqual(get_calls(2), 2)      # miss

    def test_cached_as_depends_on_two_models(self):
        get_calls = _make_inc(cached_as(Category, Post))
        c = Category.objects.create(title='miss')
        p = Post.objects.create(title='New Post', category=c)

        self.assertEqual(get_calls(1), 1)      # cache
        c.title = 'new title'
        c.save()                               # invalidate by Category
        self.assertEqual(get_calls(1), 2)      # miss and cache
        p.title = 'new title'
        p.save()                               # invalidate by Post
        self.assertEqual(get_calls(1), 3)      # miss and cache

    def test_cached_view_as(self):
        get_calls = _make_inc(cached_view_as(Category))

        factory = RequestFactory()
        r1 = factory.get('/hi')
        r2 = factory.get('/hi')
        r2.META['REMOTE_ADDR'] = '10.10.10.10'
        r3 = factory.get('/bye')

        self.assertEqual(get_calls(r1), 1) # cache
        self.assertEqual(get_calls(r1), 1) # hit
        self.assertEqual(get_calls(r2), 1) # hit, since only url is considered
        self.assertEqual(get_calls(r3), 2) # miss

    def test_cached_view_on_template_response(self):
        from django.template.response import TemplateResponse
        from django.template import engines
        from_string = engines['django'].from_string

        @cached_view_as(Category)
        def view(request):
            return TemplateResponse(request, from_string('hi'))

        factory = RequestFactory()
        view(factory.get('/hi'))


from datetime import date, datetime, time

class WeirdTests(BaseTestCase):
    def _template(self, field, value):
        qs = Weird.objects.cache().filter(**{field: value})
        count = qs.count()

        obj = Weird.objects.create(**{field: value})

        with self.assertNumQueries(2):
            self.assertEqual(qs.count(), count + 1)
            new_obj = qs.get(pk=obj.pk)
            self.assertEqual(getattr(new_obj, field), value)

    def test_date(self):
        self._template('date_field', date.today())

    def test_datetime(self):
        # NOTE: some databases (mysql) don't store microseconds
        self._template('datetime_field', datetime.now().replace(microsecond=0))

    def test_time(self):
        self._template('time_field', time(10, 30))

    def test_list(self):
        self._template('list_field', [1, 2])

    def test_binary(self):
        obj = Weird.objects.create(binary_field=b'12345')
        Weird.objects.cache().get(pk=obj.pk)
        Weird.objects.cache().get(pk=obj.pk)

    def test_custom(self):
        self._template('custom_field', CustomValue('some'))

    def test_weird_custom(self):
        class WeirdCustom(CustomValue):
            def __str__(self):
                return 'other'
        self._template('custom_field', WeirdCustom('some'))

    def test_custom_query(self):
        list(Weird.customs.cache())


@unittest.skipIf(connection.vendor != 'postgresql', "Only for PostgreSQL")
class PostgresTests(BaseTestCase):
    def test_array_contains(self):
        list(TaggedPost.objects.filter(tags__contains=[42]).cache())

    def test_array_len(self):
        list(TaggedPost.objects.filter(tags__len=42).cache())

    @unittest.skipIf(django.VERSION < (1, 9), "JSONField added in Django 1.9")
    def test_json(self):
        list(TaggedPost.objects.filter(meta__author='Suor'))


class TemplateTests(BaseTestCase):
    def assertRendersTo(self, template, context, result):
        s = template.render(Context(context))
        self.assertEqual(re.sub(r'\s+', '', s), result)

    def test_cached(self):
        inc_a = _make_inc()
        inc_b = _make_inc()
        t = Template("""
            {% load cacheops %}
            {% cached 60 'a' %}.a{{ a }}{% endcached %}
            {% cached 60 'a' %}.a{{ a }}{% endcached %}
            {% cached 60 'a' 'variant' %}.a{{ a }}{% endcached %}
            {% cached timeout=60 fragment_name='b' %}.b{{ b }}{% endcached %}
        """)

        self.assertRendersTo(t, {'a': inc_a, 'b': inc_b}, '.a1.a1.a2.b1')

    def test_invalidate_fragment(self):
        inc = _make_inc()
        t = Template("""
            {% load cacheops %}
            {% cached 60 'a' %}.{{ inc }}{% endcached %}
        """)

        self.assertRendersTo(t, {'inc': inc}, '.1')

        invalidate_fragment('a')
        self.assertRendersTo(t, {'inc': inc}, '.2')

    def test_cached_as(self):
        inc = _make_inc()
        qs = Post.objects.all()
        t = Template("""
            {% load cacheops %}
            {% cached_as qs None 'a' %}.{{ inc }}{% endcached_as %}
            {% cached_as qs timeout=60 fragment_name='a' %}.{{ inc }}{% endcached_as %}
            {% cached_as qs fragment_name='a' timeout=60 %}.{{ inc }}{% endcached_as %}
        """)

        # All the forms are equivalent
        self.assertRendersTo(t, {'inc': inc, 'qs': qs}, '.1.1.1')

        # Cache works across calls
        self.assertRendersTo(t, {'inc': inc, 'qs': qs}, '.1.1.1')

        # Post invalidation clears cache
        invalidate_model(Post)
        self.assertRendersTo(t, {'inc': inc, 'qs': qs}, '.2.2.2')

    def test_decorator_tag(self):
        @decorator_tag
        def my_cached(flag):
            return cached(timeout=60) if flag else lambda x: x

        inc = _make_inc()
        t = Template("""
            {% load cacheops %}
            {% my_cached 1 %}.{{ inc }}{% endmy_cached %}
            {% my_cached 0 %}.{{ inc }}{% endmy_cached %}
            {% my_cached 0 %}.{{ inc }}{% endmy_cached %}
            {% my_cached 1 %}.{{ inc }}{% endmy_cached %}
        """)

        self.assertRendersTo(t, {'inc': inc}, '.1.2.3.1')

    def test_decorator_tag_context(self):
        @decorator_tag(takes_context=True)
        def my_cached(context):
            return cached(timeout=60) if context['flag'] else lambda x: x

        inc = _make_inc()
        t = Template("""
            {% load cacheops %}
            {% my_cached %}.{{ inc }}{% endmy_cached %}
            {% my_cached %}.{{ inc }}{% endmy_cached %}
        """)

        self.assertRendersTo(t, {'inc': inc, 'flag': True}, '.1.1')
        self.assertRendersTo(t, {'inc': inc, 'flag': False}, '.2.3')


class IssueTests(BaseTestCase):
    fixtures = ['basic']

    def setUp(self):
        self.user = User.objects.create(pk=1, username='Suor')
        Profile.objects.create(pk=2, user=self.user, tag=10)
        super(IssueTests, self).setUp()

    def test_16(self):
        p = Profile.objects.cache().get(user__id__exact=1)
        p.save()

        with self.assertNumQueries(1):
            Profile.objects.cache().get(user=1)

    def test_29(self):
        Brand.objects.exclude(labels__in=[1, 2, 3]).cache().count()

    def test_45(self):
        m = CacheOnSaveModel(title="test")
        m.save()

        with self.assertNumQueries(0):
            CacheOnSaveModel.objects.cache().get(pk=m.pk)

    def test_57(self):
        list(Post.objects.filter(category__in=Category.objects.nocache()).cache())

    def test_114(self):
        list(Category.objects.cache().filter(title=u'ó'))

    def test_145(self):
        # Create One with boolean False
        one = One.objects.create(boolean=False)

        # Update boolean to True
        one = One.objects.cache().get(id=one.id)
        one.boolean = True
        one.save()  # An error was in post_save signal handler

    def test_159(self):
        brand = Brand.objects.create(pk=1)
        label = Label.objects.create(pk=2)
        brand.labels.add(label)

        # Create another brand with the same pk as label.
        # This will trigger a bug invalidating brands quering them by label id.
        another_brand = Brand.objects.create(pk=2)

        list(brand.labels.cache())
        list(another_brand.labels.cache())

        # Clear brands for label linked to brand, but not another_brand.
        label.brands.clear()

        # Cache must stay for another_brand
        with self.assertNumQueries(0):
            list(another_brand.labels.cache())

    def test_161(self):
        categories = Category.objects.using('slave').filter(title='Python')
        list(Post.objects.using('slave').filter(category__in=categories).cache())

    @unittest.skipIf(connection.vendor == 'mysql', 'MySQL fails with encodings')
    def test_161_non_ascii(self):
        # Non ascii text in non-unicode str literal
        list(Category.objects.filter(title='фыва').cache())
        list(Category.objects.filter(title='фыва', title__startswith='фыва').cache())

    def test_169(self):
        c = Category.objects.prefetch_related('posts').get(pk=3)
        c.posts.get(visible=1)  # this used to fail

    def test_173(self):
<<<<<<< HEAD
        g = Group.objects.create(name='gr')
        g.user_set.add(self.user)
        content_type = ContentType.objects.get_for_model(User)
        p = Permission.objects.create(name='foobar',
                                      content_type=content_type)

        # Cache it
        list(Permission.objects.filter(group__user=self.user).cache())

        # Add permission to group. m2m_changed will be emited
        g.permissions.add(p)

        # Note that we don't query per group nor permission here,
        # this is why this cache won't be invalidated.
        perms = list(Permission.objects.filter(group__user=self.user).cache())
        self.assertEqual(perms, [p])

    def test_173_simple(self):
=======
>>>>>>> adba2dc9
        extra = Extra.objects.get(pk=1)
        title = extra.post.category.title

        # Cache
        list(Extra.objects.filter(post__category__title=title).cache())

        # Break the link
        extra.post.category_id = 2
        extra.post.save()

        # Fail because neither Extra nor Catehory changed, but something in between
        self.assertEqual([], list(Extra.objects.filter(post__category__title=title).cache()))

    def test_177(self):
        c = Category.objects.get(pk=1)
        c.posts_copy = c.posts.cache()
        bool(c.posts_copy)
<<<<<<< HEAD

=======
>>>>>>> adba2dc9

    def test_217(self):
        # Destroy and recreate model manager
        Post.objects.__class__().contribute_to_class(Post, 'objects')

        # Test invalidation
        post = Post.objects.cache().get(pk=1)
        post.title += ' changed'
        post.save()

        with self.assertNumQueries(1):
            changed_post = Post.objects.cache().get(pk=1)
            self.assertEqual(post.title, changed_post.title)

    def test_232(self):
        list(Post.objects.cache().filter(category__in=[None, 1]).filter(category=1))

    @unittest.skipIf(connection.vendor == 'mysql', 'In MySQL DDL is not transaction safe')
    def test_265(self):
        # Databases must have different structure,
        # so exception other then DoesNotExist would be raised.
        # Let's delete tests_video from default database
        # and try working with it in slave database with using.
        # Table is not restored automatically in MySQL, so I disabled this test in MySQL.
        connection.cursor().execute("DROP TABLE tests_video;")

        # Works fine
        c = Video.objects.db_manager('slave').create(title='test_265')
        self.assertTrue(Video.objects.using('slave').filter(title='test_265').exists())

        # Fails with "no such table: tests_video"
        # Fixed by adding .using(instance._state.db) in query.ManagerMixin._pre_save() method
        c.title = 'test_265_1'
        c.save()
        self.assertTrue(Video.objects.using('slave').filter(title='test_265_1').exists())

        # This also didn't work before fix above. Test that it works.
        c.title = 'test_265_2'
        c.save(using='slave')
        self.assertTrue(Video.objects.using('slave').filter(title='test_265_2').exists())

        # Same bug in other method
        # Fixed by adding .using(self._db) in query.QuerySetMixin.invalidated_update() method
        Video.objects.using('slave').invalidated_update(title='test_265_3')
        self.assertTrue(Video.objects.using('slave').filter(title='test_265_3').exists())


class LocalGetTests(BaseTestCase):
    def setUp(self):
        Local.objects.create(pk=1)
        super(LocalGetTests, self).setUp()

    def test_unhashable_args(self):
        Local.objects.cache().get(pk__in=[1, 2])


class RelatedTests(BaseTestCase):
    fixtures = ['basic']

    def _template(self, qs, change, should_invalidate=True):
        list(qs._clone().cache())
        change()
        with self.assertNumQueries(1 if should_invalidate else 0):
            list(qs.cache())

    def test_related_invalidation(self):
        self._template(
            Post.objects.filter(category__title='Django'),
            lambda: Category.objects.get(title='Django').save()
        )

    def test_reverse_fk(self):
        self._template(
            Category.objects.filter(posts__title='Cacheops'),
            lambda: Post.objects.get(title='Cacheops').save()
        )

    def test_reverse_fk_same(self):
        title = "Implicit variable as pronoun"
        self._template(
            Category.objects.filter(posts__title=title, posts__visible=True),
            lambda: Post.objects.get(title=title, visible=True).save()
        )
        self._template(
            Category.objects.filter(posts__title=title, posts__visible=False),
            lambda: Post.objects.get(title=title, visible=True).save(),
            should_invalidate=False,
        )

    def test_reverse_fk_separate(self):
        title = "Implicit variable as pronoun"
        self._template(
            Category.objects.filter(posts__title=title).filter(posts__visible=True),
            lambda: Post.objects.get(title=title, visible=True).save()
        )
        self._template(
            Category.objects.filter(posts__title=title).filter(posts__visible=False),
            lambda: Post.objects.get(title=title, visible=True).save(),
        )


class AggregationTests(BaseTestCase):
    fixtures = ['basic']

    def test_annotate(self):
        qs = Category.objects.annotate(posts_count=Count('posts')).cache()
        list(qs._clone())
        Post.objects.create(title='New One', category=Category.objects.all()[0])
        with self.assertNumQueries(1):
            list(qs._clone())

    def test_aggregate(self):
        qs = Category.objects.cache()
        qs.aggregate(posts_count=Count('posts'))
        # Test caching
        with self.assertNumQueries(0):
            qs.aggregate(posts_count=Count('posts'))
        # Test invalidation
        Post.objects.create(title='New One', category=Category.objects.all()[0])
        with self.assertNumQueries(1):
            qs.aggregate(posts_count=Count('posts'))


class M2MTests(BaseTestCase):
    brand_cls = Brand
    label_cls = Label

    def setUp(self):
        self.bf = self.brand_cls.objects.create()
        self.bs = self.brand_cls.objects.create()

        self.fast = self.label_cls.objects.create(text='fast')
        self.slow = self.label_cls.objects.create(text='slow')
        self.furious = self.label_cls.objects.create(text='furios')

        self.setup_m2m()
        super(M2MTests, self).setUp()

    def setup_m2m(self):
        self.bf.labels.add(self.fast, self.furious)
        self.bs.labels.add(self.slow, self.furious)

    def _template(self, qs_or_action, change, should_invalidate=True):
        if hasattr(qs_or_action, 'all'):
            action = lambda: list(qs_or_action.all().cache())
        else:
            action = qs_or_action

        action()
        change()
        with self.assertNumQueries(1 if should_invalidate else 0):
            action()

    def test_target_invalidates_on_clear(self):
        self._template(
            self.bf.labels,
            lambda: self.bf.labels.clear()
        )

    def test_base_invalidates_on_clear(self):
        self._template(
            self.furious.brands,
            lambda: self.bf.labels.clear()
        )

    def test_granular_through_on_clear(self):
        through_qs = self.brand_cls.labels.through.objects.cache() \
                                                  .filter(brand=self.bs, label=self.slow)
        self._template(
            lambda: through_qs.get(),
            lambda: self.bf.labels.clear(),
            should_invalidate=False
        )

    def test_granular_target_on_clear(self):
        self._template(
            lambda: self.label_cls.objects.cache().get(pk=self.slow.pk),
            lambda: self.bf.labels.clear(),
            should_invalidate=False
        )

    def test_target_invalidates_on_add(self):
        self._template(
            self.bf.labels,
            lambda: self.bf.labels.add(self.slow)
        )

    def test_base_invalidates_on_add(self):
        self._template(
            self.slow.brands,
            lambda: self.bf.labels.add(self.slow)
        )

    def test_target_invalidates_on_remove(self):
        self._template(
            self.bf.labels,
            lambda: self.bf.labels.remove(self.furious)
        )

    def test_base_invalidates_on_remove(self):
        self._template(
            self.furious.brands,
            lambda: self.bf.labels.remove(self.furious)
        )


class MultiTableInheritanceWithM2MTest(M2MTests):
    brand_cls = PremiumBrand


class M2MThroughTests(M2MTests):
    brand_cls = BrandT
    label_cls = LabelT

    def setup_m2m(self):
        Labeling.objects.create(brand=self.bf, label=self.fast, tag=10)
        Labeling.objects.create(brand=self.bf, label=self.furious, tag=11)
        Labeling.objects.create(brand=self.bs, label=self.slow, tag=20)
        Labeling.objects.create(brand=self.bs, label=self.furious, tag=21)

    # No add and remove methods for explicit through models
    test_target_invalidates_on_add = None
    test_base_invalidates_on_add = None
    test_target_invalidates_on_remove = None
    test_base_invalidates_on_remove = None

    def test_target_invalidates_on_create(self):
        self._template(
            self.bf.labels,
            lambda: Labeling.objects.create(brand=self.bf, label=self.slow, tag=1)
        )

    def test_base_invalidates_on_create(self):
        self._template(
            self.slow.brands,
            lambda: Labeling.objects.create(brand=self.bf, label=self.slow, tag=1)
        )

    def test_target_invalidates_on_delete(self):
        self._template(
            self.bf.labels,
            lambda: Labeling.objects.get(brand=self.bf, label=self.furious).delete()
        )

    def test_base_invalidates_on_delete(self):
        self._template(
            self.furious.brands,
            # lambda: Labeling.objects.filter(brand=self.bf, label=self.furious).delete()
            lambda: Labeling.objects.get(brand=self.bf, label=self.furious).delete()
        )


class ProxyTests(BaseTestCase):
    def test_30(self):
        list(VideoProxy.objects.cache())
        Video.objects.create(title='Pulp Fiction')

        with self.assertNumQueries(1):
            list(VideoProxy.objects.cache())

    def test_30_reversed(self):
        list(Video.objects.cache())
        VideoProxy.objects.create(title='Pulp Fiction')

        with self.assertNumQueries(1):
            list(Video.objects.cache())

    @unittest.expectedFailure
    def test_interchange(self):
        list(Video.objects.cache())

        with self.assertNumQueries(0):
            list(VideoProxy.objects.cache())

    def test_148_invalidate_from_non_cached_proxy(self):
        video = Video.objects.create(title='Pulp Fiction')
        Video.objects.cache().get(title=video.title)
        NonCachedVideoProxy.objects.get(id=video.id).delete()

        with self.assertRaises(Video.DoesNotExist):
            Video.objects.cache().get(title=video.title)

    def test_148_reverse(self):
        media = NonCachedMedia.objects.create(title='Pulp Fiction')
        MediaProxy.objects.cache().get(title=media.title)
        NonCachedMedia.objects.get(id=media.id).delete()

        with self.assertRaises(NonCachedMedia.DoesNotExist):
            MediaProxy.objects.cache().get(title=media.title)

    def test_proxy_caching(self):
        video = Video.objects.create(title='Pulp Fiction')
        self.assertEqual(type(Video.objects.cache().get(pk=video.pk)),
                         Video)
        self.assertEqual(type(VideoProxy.objects.cache().get(pk=video.pk)),
                         VideoProxy)

    def test_proxy_caching_reversed(self):
        video = Video.objects.create(title='Pulp Fiction')
        self.assertEqual(type(VideoProxy.objects.cache().get(pk=video.pk)),
                         VideoProxy)
        self.assertEqual(type(Video.objects.cache().get(pk=video.pk)),
                         Video)


class MultitableInheritanceTests(BaseTestCase):
    @unittest.expectedFailure
    def test_sub_added(self):
        media_count = Media.objects.cache().count()
        Movie.objects.create(name="Matrix", year=1999)

        with self.assertNumQueries(1):
            self.assertEqual(Media.objects.cache().count(), media_count + 1)

    @unittest.expectedFailure
    def test_base_changed(self):
        matrix = Movie.objects.create(name="Matrix", year=1999)
        list(Movie.objects.cache())

        media = Media.objects.get(pk=matrix.pk)
        media.name = "Matrix (original)"
        media.save()

        with self.assertNumQueries(1):
            list(Movie.objects.cache())


class SimpleCacheTests(BaseTestCase):
    def test_cached(self):
        calls = [0]

        @cached(timeout=100)
        def get_calls(_):
            calls[0] += 1
            return calls[0]

        self.assertEqual(get_calls(1), 1)
        self.assertEqual(get_calls(1), 1)
        self.assertEqual(get_calls(2), 2)
        get_calls.invalidate(2)
        self.assertEqual(get_calls(2), 3)

        get_calls.key(2).delete()
        self.assertEqual(get_calls(2), 4)

        get_calls.key(2).set(42)
        self.assertEqual(get_calls(2), 42)

    def test_cached_view(self):
        calls = [0]

        @cached_view(timeout=100)
        def get_calls(request):
            calls[0] += 1
            return calls[0]

        factory = RequestFactory()
        r1 = factory.get('/hi')
        r2 = factory.get('/hi')
        r2.META['REMOTE_ADDR'] = '10.10.10.10'
        r3 = factory.get('/bye')

        self.assertEqual(get_calls(r1), 1) # cache
        self.assertEqual(get_calls(r1), 1) # hit
        self.assertEqual(get_calls(r2), 1) # hit, since only url is considered
        self.assertEqual(get_calls(r3), 2) # miss

        get_calls.invalidate(r1)
        self.assertEqual(get_calls(r1), 3) # miss

        # Can pass uri to invalidate
        get_calls.invalidate(r1.build_absolute_uri())
        self.assertEqual(get_calls(r1), 4) # miss


class DbAgnosticTests(BaseTestCase):
    def test_db_agnostic_by_default(self):
        list(DbAgnostic.objects.cache())

        with self.assertNumQueries(0, using='slave'):
            list(DbAgnostic.objects.cache().using('slave'))

    def test_db_agnostic_disabled(self):
        list(DbBinded.objects.cache())

        # HACK: This prevents initialization queries to break .assertNumQueries() in MySQL.
        #       Also there is no .ensure_connection() in older Djangos, thus it's even uglier.
        # TODO: remove in Django 1.10
        connections['slave'].cursor().close()

        with self.assertNumQueries(1, using='slave'):
            list(DbBinded.objects.cache().using('slave'))


@unittest.skipIf(connection.settings_dict['ENGINE'] != 'django.contrib.gis.db.backends.postgis',
                 "Only for PostGIS")
class GISTests(BaseTestCase):
    def test_invalidate_model_with_geometry(self):
        geom = Geometry()
        geom.save()
        # Raises ValueError if this doesn't work
        invalidate_obj(geom)


class SignalsTests(BaseTestCase):
    def setUp(self):
        super(SignalsTests, self).setUp()

        def set_signal(signal=None, **kwargs):
            self.signal_calls.append(kwargs)

        self.signal_calls = []
        cache_read.connect(set_signal, dispatch_uid=1, weak=False)

    def tearDown(self):
        super(SignalsTests, self).tearDown()
        cache_read.disconnect(dispatch_uid=1)

    def test_queryset(self):
        # Miss
        test_model = Category.objects.create(title="foo")
        Category.objects.cache().get(id=test_model.id)
        self.assertEqual(self.signal_calls, [{'sender': Category, 'func': None, 'hit': False}])

        # Hit
        self.signal_calls = []
        Category.objects.cache().get(id=test_model.id) # hit
        self.assertEqual(self.signal_calls, [{'sender': Category, 'func': None, 'hit': True}])

    def test_queryset_empty(self):
        list(Category.objects.cache().filter(pk__in=[]))
        self.assertEqual(self.signal_calls, [{'sender': Category, 'func': None, 'hit': False}])

    def test_cached_as(self):
        get_calls = _make_inc(cached_as(Category.objects.filter(title='test')))
        func = get_calls.__wrapped__

        # Miss
        self.assertEqual(get_calls(), 1)
        self.assertEqual(self.signal_calls, [{'sender': None, 'func': func, 'hit': False}])

        # Hit
        self.signal_calls = []
        self.assertEqual(get_calls(), 1)
        self.assertEqual(self.signal_calls, [{'sender': None, 'func': func, 'hit': True}])

    def test_invalidation_signal(self):
        def set_signal(signal=None, **kwargs):
            signal_calls.append(kwargs)

        signal_calls = []
        cache_invalidated.connect(set_signal, dispatch_uid=1, weak=False)

        invalidate_all()
        invalidate_model(Post)
        c = Category.objects.create(title='Hey')
        self.assertEqual(signal_calls, [
            {'sender': None, 'obj_dict': None},
            {'sender': Post, 'obj_dict': None},
            {'sender': Category, 'obj_dict': {'id': c.pk, 'title': 'Hey'}},
        ])


class LockingTests(BaseTestCase):
    def test_lock(self):
        import random
        import threading
        from .utils import ThreadWithReturnValue
        from before_after import before

        @cached_as(Post, lock=True, timeout=60)
        def func():
            return random.random()

        results = []
        locked = threading.Event()
        thread = [None]

        def second_thread():
            def _target():
                try:
                    with before('redis.StrictRedis.brpoplpush', lambda *a, **kw: locked.set()):
                        results.append(func())
                except Exception:
                    locked.set()
                    raise

            thread[0] = ThreadWithReturnValue(target=_target)
            thread[0].start()
            assert locked.wait(1)  # Wait until right before the block

        with before('random.random', second_thread):
            results.append(func())

        thread[0].join()

        self.assertEqual(results[0], results[1])


class SettingsTests(TestCase):
    def test_override(self):
        from cacheops.conf import settings

        self.assertTrue(settings.CACHEOPS_ENABLED)

        with self.settings(CACHEOPS_ENABLED=False):
            self.assertFalse(settings.CACHEOPS_ENABLED)


# Utilities

def _make_inc(deco=lambda x: x):
    calls = [0]

    @deco
    def inc(_=None, **kw):
        calls[0] += 1
        return calls[0]

    inc.get = lambda: calls[0]
    return inc<|MERGE_RESOLUTION|>--- conflicted
+++ resolved
@@ -67,17 +67,6 @@
         c.save()
         with self.assertNumQueries(1):
             list(Category.objects.exclude(pk__in=range(10), pk__isnull=False).cache())
-
-    def test_lazy(self):
-        inc = _make_inc()
-
-        from django.db.models.signals import post_init
-        post_init.connect(inc, sender=Category)
-
-        qs = Category.objects.cache()
-        for c in qs.iterator():
-            break
-        self.assertEqual(inc.get(), 1)
 
     def test_invalidation(self):
         post = Post.objects.cache().get(pk=1)
@@ -537,27 +526,6 @@
         c.posts.get(visible=1)  # this used to fail
 
     def test_173(self):
-<<<<<<< HEAD
-        g = Group.objects.create(name='gr')
-        g.user_set.add(self.user)
-        content_type = ContentType.objects.get_for_model(User)
-        p = Permission.objects.create(name='foobar',
-                                      content_type=content_type)
-
-        # Cache it
-        list(Permission.objects.filter(group__user=self.user).cache())
-
-        # Add permission to group. m2m_changed will be emited
-        g.permissions.add(p)
-
-        # Note that we don't query per group nor permission here,
-        # this is why this cache won't be invalidated.
-        perms = list(Permission.objects.filter(group__user=self.user).cache())
-        self.assertEqual(perms, [p])
-
-    def test_173_simple(self):
-=======
->>>>>>> adba2dc9
         extra = Extra.objects.get(pk=1)
         title = extra.post.category.title
 
@@ -575,10 +543,6 @@
         c = Category.objects.get(pk=1)
         c.posts_copy = c.posts.cache()
         bool(c.posts_copy)
-<<<<<<< HEAD
-
-=======
->>>>>>> adba2dc9
 
     def test_217(self):
         # Destroy and recreate model manager
