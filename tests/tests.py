--- conflicted
+++ resolved
@@ -7,17 +7,11 @@
 import django
 from django.test import TestCase
 from django.contrib.auth.models import User
-<<<<<<< HEAD
+from django.template import Context, Template
 from django.db import connection
-
-from cacheops import invalidate_all
-from .models import *  # noqa
-=======
-from django.template import Context, Template
 
 from cacheops import invalidate_all, invalidate_model, cached
 from .models import *
->>>>>>> b7cdafdb
 
 
 class BaseTestCase(TestCase):
@@ -237,11 +231,9 @@
             Profile.objects.cache().get(user=1)
 
     def test_29(self):
-<<<<<<< HEAD
         MachineBrand.objects.exclude(categories__in=[1, 2, 3]).cache().count()
-=======
         MachineBrand.objects.exclude(labels__in=[1, 2, 3]).cache().count()
->>>>>>> b7cdafdb
+
 
     def test_39(self):
         list(Point.objects.filter(x=7).cache())
