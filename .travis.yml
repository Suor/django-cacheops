<<<<<<< HEAD
language: python
python: 3.5
=======
dist: trusty
>>>>>>> adba2dc9
sudo: false
language: python
cache: pip
services:
  - redis-server
  - postgresql
addons:
  postgresql: "9.6"
  apt:
    packages:
    - postgresql-9.6-postgis-2.3
    - libgdal-dev
python:
  - 2.7
  - 3.4
  - 3.5
  - pypy
env:
<<<<<<< HEAD
  - TOXENV=lint
  - TOXENV=py27-dj17
  - TOXENV=py27-dj18
  - TOXENV=py27-dj19
  - TOXENV=py27-dj110
  - TOXENV=py27-djmaster
  - TOXENV=py33-dj17
  - TOXENV=py33-dj18
  - TOXENV=py34-dj17
  - TOXENV=py34-dj18
  - TOXENV=py34-dj19
  - TOXENV=py34-dj110
  - TOXENV=py34-djmaster
  - TOXENV=py35-dj18
  - TOXENV=py35-dj19
  - TOXENV=py35-dj110
  - TOXENV=py35-djmaster
  - TOXENV=pypy-dj17
  - TOXENV=pypy-dj18
  - TOXENV=pypy-dj19
  - TOXENV=pypy-dj110
=======
  - DJANGO=1.8
  - DJANGO=1.9
  - DJANGO=1.10
  - DJANGO=1.11
>>>>>>> adba2dc9
matrix:
  include:
    - python: 3.5
      env: TOXENV=lint
    - python: 3.3
      env: DJANGO=1.8
    - python: 3.5
      env: DJANGO=2.0
    - python: 3.5
      env: DJANGO=master
    - python: 3.6
      env: DJANGO=1.11
    - python: 3.6
      env: DJANGO=2.0
    - python: 3.6
      env: DJANGO=master
  allow_failures:
<<<<<<< HEAD
    - env: "TOXENV=py27-djmaster"
    - env: "TOXENV=py34-djmaster"
    - env: "TOXENV=py35-djmaster"
=======
    - python: 3.5
      env: DJANGO=master
    - python: 3.6
      env: DJANGO=master
>>>>>>> adba2dc9
install:
  - pip install tox-travis
before_script:
  # check gis
  - gdal-config --version
  - gdal-config --cflags
  - psql -U postgres -c "create extension postgis"
  # set up postgresql
  - psql -U postgres -c "create role cacheops login superuser"
  # postgis django backend requires these to exist
  - psql -U postgres -c "create database cacheops"
  - psql -U postgres -c "create database cacheops_slave"
  # mysql databases
  - mysql -e "create user cacheops"
  - mysql -u root -e "grant all on *.* to 'cacheops'@'localhost'"
  - mysql -e "create database cacheops"
  - mysql -e "create database cacheops_slave"
script:
  - GDAL_VERSION=1.10 tox<|MERGE_RESOLUTION|>--- conflicted
+++ resolved
@@ -1,9 +1,4 @@
-<<<<<<< HEAD
-language: python
-python: 3.5
-=======
 dist: trusty
->>>>>>> adba2dc9
 sudo: false
 language: python
 cache: pip
@@ -22,34 +17,10 @@
   - 3.5
   - pypy
 env:
-<<<<<<< HEAD
-  - TOXENV=lint
-  - TOXENV=py27-dj17
-  - TOXENV=py27-dj18
-  - TOXENV=py27-dj19
-  - TOXENV=py27-dj110
-  - TOXENV=py27-djmaster
-  - TOXENV=py33-dj17
-  - TOXENV=py33-dj18
-  - TOXENV=py34-dj17
-  - TOXENV=py34-dj18
-  - TOXENV=py34-dj19
-  - TOXENV=py34-dj110
-  - TOXENV=py34-djmaster
-  - TOXENV=py35-dj18
-  - TOXENV=py35-dj19
-  - TOXENV=py35-dj110
-  - TOXENV=py35-djmaster
-  - TOXENV=pypy-dj17
-  - TOXENV=pypy-dj18
-  - TOXENV=pypy-dj19
-  - TOXENV=pypy-dj110
-=======
   - DJANGO=1.8
   - DJANGO=1.9
   - DJANGO=1.10
   - DJANGO=1.11
->>>>>>> adba2dc9
 matrix:
   include:
     - python: 3.5
@@ -67,16 +38,10 @@
     - python: 3.6
       env: DJANGO=master
   allow_failures:
-<<<<<<< HEAD
-    - env: "TOXENV=py27-djmaster"
-    - env: "TOXENV=py34-djmaster"
-    - env: "TOXENV=py35-djmaster"
-=======
     - python: 3.5
       env: DJANGO=master
     - python: 3.6
       env: DJANGO=master
->>>>>>> adba2dc9
 install:
   - pip install tox-travis
 before_script:
