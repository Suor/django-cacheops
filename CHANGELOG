--- conflicted
+++ resolved
@@ -1,5 +1,3 @@
-<<<<<<< HEAD
-=======
 4.0.5
 - fixed db selection in invalidation fetch and .invalidated_update() when router fails (M1ha Shvn)
 - fixed unlickely "_clone() unexpected keyword '_cacheprofile'" error
@@ -80,7 +78,6 @@
 - accept empty CACHEOPS_REDIS setting
 - fixed ImportError in cleanfilecache command (Roman)
 
->>>>>>> adba2dc9
 3.0
 - support PyPy
 - support Python 3.5
@@ -105,14 +102,11 @@
 - removed .cached_call() from basic and file caches
 - disabled cacheops for fake migration models
 
-<<<<<<< HEAD
-=======
 2.4.5
 - backport: disabled cacheops for fake migration models
 - disabled cacheops for south models
 - fixed get_queryset() on custom qs rename bug
 
->>>>>>> adba2dc9
 2.4.3
 - fixed .get() on reverse fk related manager
 - fixed memory leak on migrations
